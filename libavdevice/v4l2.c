--- conflicted
+++ resolved
@@ -710,13 +710,8 @@
 #define DEC AV_OPT_FLAG_DECODING_PARAM
 
 static const AVOption options[] = {
-<<<<<<< HEAD
-    { "standard", "", OFFSET(standard), FF_OPT_TYPE_STRING, {.str = NULL }, 0, 0, AV_OPT_FLAG_DECODING_PARAM },
+    { "standard", "", OFFSET(standard), FF_OPT_TYPE_STRING, {.str = "NTSC" }, 0, 0, AV_OPT_FLAG_DECODING_PARAM },
     { "channel",  "", OFFSET(channel),  FF_OPT_TYPE_INT,    {.dbl = 0 }, 0, INT_MAX, AV_OPT_FLAG_DECODING_PARAM },
-=======
-    { "standard", "", offsetof(struct video_data, standard), FF_OPT_TYPE_STRING, {.str = NULL }, 0, 0, AV_OPT_FLAG_DECODING_PARAM },
-    { "channel",  "", offsetof(struct video_data, channel),  FF_OPT_TYPE_INT,    {.dbl = 0 }, 0, INT_MAX, AV_OPT_FLAG_DECODING_PARAM },
->>>>>>> eb7505e4
     { "video_size", "A string describing frame size, such as 640x480 or hd720.", OFFSET(video_size), FF_OPT_TYPE_STRING, {.str = NULL}, 0, 0, DEC },
     { "pixel_format", "", OFFSET(pixel_format), FF_OPT_TYPE_STRING, {.str = NULL}, 0, 0, DEC },
     { "framerate", "", OFFSET(framerate), FF_OPT_TYPE_STRING, {.str = NULL}, 0, 0, DEC },
