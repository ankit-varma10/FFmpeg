/*
 * RTSP/SDP client
 * Copyright (c) 2002 Fabrice Bellard
 *
 * This file is part of FFmpeg.
 *
 * FFmpeg is free software; you can redistribute it and/or
 * modify it under the terms of the GNU Lesser General Public
 * License as published by the Free Software Foundation; either
 * version 2.1 of the License, or (at your option) any later version.
 *
 * FFmpeg is distributed in the hope that it will be useful,
 * but WITHOUT ANY WARRANTY; without even the implied warranty of
 * MERCHANTABILITY or FITNESS FOR A PARTICULAR PURPOSE.  See the GNU
 * Lesser General Public License for more details.
 *
 * You should have received a copy of the GNU Lesser General Public
 * License along with FFmpeg; if not, write to the Free Software
 * Foundation, Inc., 51 Franklin Street, Fifth Floor, Boston, MA 02110-1301 USA
 */

#include "libavutil/avassert.h"
#include "libavutil/base64.h"
#include "libavutil/avstring.h"
#include "libavutil/intreadwrite.h"
#include "libavutil/mathematics.h"
#include "libavutil/parseutils.h"
#include "libavutil/random_seed.h"
#include "libavutil/dict.h"
#include "libavutil/opt.h"
#include "libavutil/time.h"
#include "avformat.h"
#include "avio_internal.h"

#if HAVE_POLL_H
#include <poll.h>
#endif
#include "internal.h"
#include "network.h"
#include "os_support.h"
#include "http.h"
#include "rtsp.h"

#include "rtpdec.h"
#include "rtpproto.h"
#include "rdt.h"
#include "rtpdec_formats.h"
#include "rtpenc_chain.h"
#include "url.h"
#include "rtpenc.h"
#include "mpegts.h"

/* Timeout values for socket poll, in ms,
 * and read_packet(), in seconds  */
#define POLL_TIMEOUT_MS 100
#define READ_PACKET_TIMEOUT_S 10
#define MAX_TIMEOUTS READ_PACKET_TIMEOUT_S * 1000 / POLL_TIMEOUT_MS
#define SDP_MAX_SIZE 16384
#define RECVBUF_SIZE 10 * RTP_MAX_PACKET_LENGTH
#define DEFAULT_REORDERING_DELAY 100000

#define OFFSET(x) offsetof(RTSPState, x)
#define DEC AV_OPT_FLAG_DECODING_PARAM
#define ENC AV_OPT_FLAG_ENCODING_PARAM

#define RTSP_FLAG_OPTS(name, longname) \
    { name, longname, OFFSET(rtsp_flags), AV_OPT_TYPE_FLAGS, {.i64 = 0}, INT_MIN, INT_MAX, DEC, "rtsp_flags" }, \
    { "filter_src", "only receive packets from the negotiated peer IP", 0, AV_OPT_TYPE_CONST, {.i64 = RTSP_FLAG_FILTER_SRC}, 0, 0, DEC, "rtsp_flags" }

#define RTSP_MEDIATYPE_OPTS(name, longname) \
    { name, longname, OFFSET(media_type_mask), AV_OPT_TYPE_FLAGS, { .i64 = (1 << (AVMEDIA_TYPE_SUBTITLE+1)) - 1 }, INT_MIN, INT_MAX, DEC, "allowed_media_types" }, \
    { "video", "Video", 0, AV_OPT_TYPE_CONST, {.i64 = 1 << AVMEDIA_TYPE_VIDEO}, 0, 0, DEC, "allowed_media_types" }, \
    { "audio", "Audio", 0, AV_OPT_TYPE_CONST, {.i64 = 1 << AVMEDIA_TYPE_AUDIO}, 0, 0, DEC, "allowed_media_types" }, \
    { "data", "Data", 0, AV_OPT_TYPE_CONST, {.i64 = 1 << AVMEDIA_TYPE_DATA}, 0, 0, DEC, "allowed_media_types" }, \
    { "subtitle", "Subtitle", 0, AV_OPT_TYPE_CONST, {.i64 = 1 << AVMEDIA_TYPE_SUBTITLE}, 0, 0, DEC, "allowed_media_types" }

#define COMMON_OPTS() \
    { "reorder_queue_size", "set number of packets to buffer for handling of reordered packets", OFFSET(reordering_queue_size), AV_OPT_TYPE_INT, { .i64 = -1 }, -1, INT_MAX, DEC }, \
    { "buffer_size",        "Underlying protocol send/receive buffer size",                  OFFSET(buffer_size),           AV_OPT_TYPE_INT, { .i64 = -1 }, -1, INT_MAX, DEC|ENC } \


const AVOption ff_rtsp_options[] = {
    { "initial_pause",  "do not start playing the stream immediately", OFFSET(initial_pause), AV_OPT_TYPE_BOOL, {.i64 = 0}, 0, 1, DEC },
    FF_RTP_FLAG_OPTS(RTSPState, rtp_muxer_flags),
    { "rtsp_transport", "set RTSP transport protocols", OFFSET(lower_transport_mask), AV_OPT_TYPE_FLAGS, {.i64 = 0}, INT_MIN, INT_MAX, DEC|ENC, "rtsp_transport" }, \
    { "udp", "UDP", 0, AV_OPT_TYPE_CONST, {.i64 = 1 << RTSP_LOWER_TRANSPORT_UDP}, 0, 0, DEC|ENC, "rtsp_transport" }, \
    { "tcp", "TCP", 0, AV_OPT_TYPE_CONST, {.i64 = 1 << RTSP_LOWER_TRANSPORT_TCP}, 0, 0, DEC|ENC, "rtsp_transport" }, \
    { "udp_multicast", "UDP multicast", 0, AV_OPT_TYPE_CONST, {.i64 = 1 << RTSP_LOWER_TRANSPORT_UDP_MULTICAST}, 0, 0, DEC, "rtsp_transport" },
    { "http", "HTTP tunneling", 0, AV_OPT_TYPE_CONST, {.i64 = (1 << RTSP_LOWER_TRANSPORT_HTTP)}, 0, 0, DEC, "rtsp_transport" },
    RTSP_FLAG_OPTS("rtsp_flags", "set RTSP flags"),
    { "listen", "wait for incoming connections", 0, AV_OPT_TYPE_CONST, {.i64 = RTSP_FLAG_LISTEN}, 0, 0, DEC, "rtsp_flags" },
    { "prefer_tcp", "try RTP via TCP first, if available", 0, AV_OPT_TYPE_CONST, {.i64 = RTSP_FLAG_PREFER_TCP}, 0, 0, DEC|ENC, "rtsp_flags" },
    RTSP_MEDIATYPE_OPTS("allowed_media_types", "set media types to accept from the server"),
    { "min_port", "set minimum local UDP port", OFFSET(rtp_port_min), AV_OPT_TYPE_INT, {.i64 = RTSP_RTP_PORT_MIN}, 0, 65535, DEC|ENC },
    { "max_port", "set maximum local UDP port", OFFSET(rtp_port_max), AV_OPT_TYPE_INT, {.i64 = RTSP_RTP_PORT_MAX}, 0, 65535, DEC|ENC },
    { "timeout", "set maximum timeout (in seconds) to wait for incoming connections (-1 is infinite, imply flag listen)", OFFSET(initial_timeout), AV_OPT_TYPE_INT, {.i64 = -1}, INT_MIN, INT_MAX, DEC },
    { "stimeout", "set timeout (in microseconds) of socket TCP I/O operations", OFFSET(stimeout), AV_OPT_TYPE_INT, {.i64 = 0}, INT_MIN, INT_MAX, DEC },
    COMMON_OPTS(),
    { "user-agent", "override User-Agent header", OFFSET(user_agent), AV_OPT_TYPE_STRING, {.str = LIBAVFORMAT_IDENT}, 0, 0, DEC },
    { NULL },
};

static const AVOption sdp_options[] = {
    RTSP_FLAG_OPTS("sdp_flags", "SDP flags"),
    { "custom_io", "use custom I/O", 0, AV_OPT_TYPE_CONST, {.i64 = RTSP_FLAG_CUSTOM_IO}, 0, 0, DEC, "rtsp_flags" },
    { "rtcp_to_source", "send RTCP packets to the source address of received packets", 0, AV_OPT_TYPE_CONST, {.i64 = RTSP_FLAG_RTCP_TO_SOURCE}, 0, 0, DEC, "rtsp_flags" },
    RTSP_MEDIATYPE_OPTS("allowed_media_types", "set media types to accept from the server"),
    COMMON_OPTS(),
    { NULL },
};

static const AVOption rtp_options[] = {
    RTSP_FLAG_OPTS("rtp_flags", "set RTP flags"),
    COMMON_OPTS(),
    { NULL },
};


static AVDictionary *map_to_opts(RTSPState *rt)
{
    AVDictionary *opts = NULL;
    char buf[256];

    snprintf(buf, sizeof(buf), "%d", rt->buffer_size);
    av_dict_set(&opts, "buffer_size", buf, 0);

    return opts;
}

static void get_word_until_chars(char *buf, int buf_size,
                                 const char *sep, const char **pp)
{
    const char *p;
    char *q;

    p = *pp;
    p += strspn(p, SPACE_CHARS);
    q = buf;
    while (!strchr(sep, *p) && *p != '\0') {
        if ((q - buf) < buf_size - 1)
            *q++ = *p;
        p++;
    }
    if (buf_size > 0)
        *q = '\0';
    *pp = p;
}

static void get_word_sep(char *buf, int buf_size, const char *sep,
                         const char **pp)
{
    if (**pp == '/') (*pp)++;
    get_word_until_chars(buf, buf_size, sep, pp);
}

static void get_word(char *buf, int buf_size, const char **pp)
{
    get_word_until_chars(buf, buf_size, SPACE_CHARS, pp);
}

/** Parse a string p in the form of Range:npt=xx-xx, and determine the start
 *  and end time.
 *  Used for seeking in the rtp stream.
 */
static void rtsp_parse_range_npt(const char *p, int64_t *start, int64_t *end)
{
    char buf[256];

    p += strspn(p, SPACE_CHARS);
    if (!av_stristart(p, "npt=", &p))
        return;

    *start = AV_NOPTS_VALUE;
    *end = AV_NOPTS_VALUE;

    get_word_sep(buf, sizeof(buf), "-", &p);
    if (av_parse_time(start, buf, 1) < 0)
        return;
    if (*p == '-') {
        p++;
        get_word_sep(buf, sizeof(buf), "-", &p);
        if (av_parse_time(end, buf, 1) < 0)
            av_log(NULL, AV_LOG_DEBUG, "Failed to parse interval end specification '%s'\n", buf);
    }
}

static int get_sockaddr(AVFormatContext *s,
                        const char *buf, struct sockaddr_storage *sock)
{
    struct addrinfo hints = { 0 }, *ai = NULL;
    int ret;

    hints.ai_flags = AI_NUMERICHOST;
    if ((ret = getaddrinfo(buf, NULL, &hints, &ai))) {
        av_log(s, AV_LOG_ERROR, "getaddrinfo(%s): %s\n",
               buf,
               gai_strerror(ret));
        return -1;
    }
    memcpy(sock, ai->ai_addr, FFMIN(sizeof(*sock), ai->ai_addrlen));
    freeaddrinfo(ai);
    return 0;
}

#if CONFIG_RTPDEC
static void init_rtp_handler(RTPDynamicProtocolHandler *handler,
                             RTSPStream *rtsp_st, AVStream *st)
{
    AVCodecParameters *par = st ? st->codecpar : NULL;
    if (!handler)
        return;
    if (par)
        par->codec_id          = handler->codec_id;
    rtsp_st->dynamic_handler = handler;
    if (st)
        st->need_parsing = handler->need_parsing;
    if (handler->priv_data_size) {
        rtsp_st->dynamic_protocol_context = av_mallocz(handler->priv_data_size);
        if (!rtsp_st->dynamic_protocol_context)
            rtsp_st->dynamic_handler = NULL;
    }
}

static void finalize_rtp_handler_init(AVFormatContext *s, RTSPStream *rtsp_st,
                                      AVStream *st)
{
    if (rtsp_st->dynamic_handler && rtsp_st->dynamic_handler->init) {
        int ret = rtsp_st->dynamic_handler->init(s, st ? st->index : -1,
                                                 rtsp_st->dynamic_protocol_context);
        if (ret < 0) {
            if (rtsp_st->dynamic_protocol_context) {
                if (rtsp_st->dynamic_handler->close)
                    rtsp_st->dynamic_handler->close(
                        rtsp_st->dynamic_protocol_context);
                av_free(rtsp_st->dynamic_protocol_context);
            }
            rtsp_st->dynamic_protocol_context = NULL;
            rtsp_st->dynamic_handler = NULL;
        }
    }
}

/* parse the rtpmap description: <codec_name>/<clock_rate>[/<other params>] */
static int sdp_parse_rtpmap(AVFormatContext *s,
                            AVStream *st, RTSPStream *rtsp_st,
                            int payload_type, const char *p)
{
    AVCodecParameters *par = st->codecpar;
    char buf[256];
    int i;
    const AVCodecDescriptor *desc;
    const char *c_name;

    /* See if we can handle this kind of payload.
     * The space should normally not be there but some Real streams or
     * particular servers ("RealServer Version 6.1.3.970", see issue 1658)
     * have a trailing space. */
    get_word_sep(buf, sizeof(buf), "/ ", &p);
    if (payload_type < RTP_PT_PRIVATE) {
        /* We are in a standard case
         * (from http://www.iana.org/assignments/rtp-parameters). */
        par->codec_id = ff_rtp_codec_id(buf, par->codec_type);
    }

    if (par->codec_id == AV_CODEC_ID_NONE) {
        RTPDynamicProtocolHandler *handler =
            ff_rtp_handler_find_by_name(buf, par->codec_type);
        init_rtp_handler(handler, rtsp_st, st);
        /* If no dynamic handler was found, check with the list of standard
         * allocated types, if such a stream for some reason happens to
         * use a private payload type. This isn't handled in rtpdec.c, since
         * the format name from the rtpmap line never is passed into rtpdec. */
        if (!rtsp_st->dynamic_handler)
            par->codec_id = ff_rtp_codec_id(buf, par->codec_type);
    }

    desc = avcodec_descriptor_get(par->codec_id);
    if (desc && desc->name)
        c_name = desc->name;
    else
        c_name = "(null)";

    get_word_sep(buf, sizeof(buf), "/", &p);
    i = atoi(buf);
    switch (par->codec_type) {
    case AVMEDIA_TYPE_AUDIO:
        av_log(s, AV_LOG_DEBUG, "audio codec set to: %s\n", c_name);
        par->sample_rate = RTSP_DEFAULT_AUDIO_SAMPLERATE;
        par->channels = RTSP_DEFAULT_NB_AUDIO_CHANNELS;
        if (i > 0) {
            par->sample_rate = i;
            avpriv_set_pts_info(st, 32, 1, par->sample_rate);
            get_word_sep(buf, sizeof(buf), "/", &p);
            i = atoi(buf);
            if (i > 0)
                par->channels = i;
        }
        av_log(s, AV_LOG_DEBUG, "audio samplerate set to: %i\n",
               par->sample_rate);
        av_log(s, AV_LOG_DEBUG, "audio channels set to: %i\n",
               par->channels);
        break;
    case AVMEDIA_TYPE_VIDEO:
        av_log(s, AV_LOG_DEBUG, "video codec set to: %s\n", c_name);
        if (i > 0)
            avpriv_set_pts_info(st, 32, 1, i);
        break;
    default:
        break;
    }
    finalize_rtp_handler_init(s, rtsp_st, st);
    return 0;
}

/* parse the attribute line from the fmtp a line of an sdp response. This
 * is broken out as a function because it is used in rtp_h264.c, which is
 * forthcoming. */
int ff_rtsp_next_attr_and_value(const char **p, char *attr, int attr_size,
                                char *value, int value_size)
{
    *p += strspn(*p, SPACE_CHARS);
    if (**p) {
        get_word_sep(attr, attr_size, "=", p);
        if (**p == '=')
            (*p)++;
        get_word_sep(value, value_size, ";", p);
        if (**p == ';')
            (*p)++;
        return 1;
    }
    return 0;
}

typedef struct SDPParseState {
    /* SDP only */
    struct sockaddr_storage default_ip;
    int            default_ttl;
    int            skip_media;  ///< set if an unknown m= line occurs
    int nb_default_include_source_addrs; /**< Number of source-specific multicast include source IP address (from SDP content) */
    struct RTSPSource **default_include_source_addrs; /**< Source-specific multicast include source IP address (from SDP content) */
    int nb_default_exclude_source_addrs; /**< Number of source-specific multicast exclude source IP address (from SDP content) */
    struct RTSPSource **default_exclude_source_addrs; /**< Source-specific multicast exclude source IP address (from SDP content) */
    int seen_rtpmap;
    int seen_fmtp;
    char delayed_fmtp[2048];
} SDPParseState;

static void copy_default_source_addrs(struct RTSPSource **addrs, int count,
                                      struct RTSPSource ***dest, int *dest_count)
{
    RTSPSource *rtsp_src, *rtsp_src2;
    int i;
    for (i = 0; i < count; i++) {
        rtsp_src = addrs[i];
        rtsp_src2 = av_malloc(sizeof(*rtsp_src2));
        if (!rtsp_src2)
            continue;
        memcpy(rtsp_src2, rtsp_src, sizeof(*rtsp_src));
        dynarray_add(dest, dest_count, rtsp_src2);
    }
}

static void parse_fmtp(AVFormatContext *s, RTSPState *rt,
                       int payload_type, const char *line)
{
    int i;

    for (i = 0; i < rt->nb_rtsp_streams; i++) {
        RTSPStream *rtsp_st = rt->rtsp_streams[i];
        if (rtsp_st->sdp_payload_type == payload_type &&
            rtsp_st->dynamic_handler &&
            rtsp_st->dynamic_handler->parse_sdp_a_line) {
            rtsp_st->dynamic_handler->parse_sdp_a_line(s, i,
                rtsp_st->dynamic_protocol_context, line);
        }
    }
}

static void sdp_parse_line(AVFormatContext *s, SDPParseState *s1,
                           int letter, const char *buf)
{
    RTSPState *rt = s->priv_data;
    char buf1[64], st_type[64];
    const char *p;
    enum AVMediaType codec_type;
    int payload_type;
    AVStream *st;
    RTSPStream *rtsp_st;
    RTSPSource *rtsp_src;
    struct sockaddr_storage sdp_ip;
    int ttl;

    av_log(s, AV_LOG_TRACE, "sdp: %c='%s'\n", letter, buf);

    p = buf;
    if (s1->skip_media && letter != 'm')
        return;
    switch (letter) {
    case 'c':
        get_word(buf1, sizeof(buf1), &p);
        if (strcmp(buf1, "IN") != 0)
            return;
        get_word(buf1, sizeof(buf1), &p);
        if (strcmp(buf1, "IP4") && strcmp(buf1, "IP6"))
            return;
        get_word_sep(buf1, sizeof(buf1), "/", &p);
        if (get_sockaddr(s, buf1, &sdp_ip))
            return;
        ttl = 16;
        if (*p == '/') {
            p++;
            get_word_sep(buf1, sizeof(buf1), "/", &p);
            ttl = atoi(buf1);
        }
        if (s->nb_streams == 0) {
            s1->default_ip = sdp_ip;
            s1->default_ttl = ttl;
        } else {
            rtsp_st = rt->rtsp_streams[rt->nb_rtsp_streams - 1];
            rtsp_st->sdp_ip = sdp_ip;
            rtsp_st->sdp_ttl = ttl;
        }
        break;
    case 's':
        av_dict_set(&s->metadata, "title", p, 0);
        break;
    case 'i':
        if (s->nb_streams == 0) {
            av_dict_set(&s->metadata, "comment", p, 0);
            break;
        }
        break;
    case 'm':
        /* new stream */
        s1->skip_media  = 0;
        s1->seen_fmtp   = 0;
        s1->seen_rtpmap = 0;
        codec_type = AVMEDIA_TYPE_UNKNOWN;
        get_word(st_type, sizeof(st_type), &p);
        if (!strcmp(st_type, "audio")) {
            codec_type = AVMEDIA_TYPE_AUDIO;
        } else if (!strcmp(st_type, "video")) {
            codec_type = AVMEDIA_TYPE_VIDEO;
        } else if (!strcmp(st_type, "application")) {
            codec_type = AVMEDIA_TYPE_DATA;
        } else if (!strcmp(st_type, "text")) {
            codec_type = AVMEDIA_TYPE_SUBTITLE;
        }
        if (codec_type == AVMEDIA_TYPE_UNKNOWN || !(rt->media_type_mask & (1 << codec_type))) {
            s1->skip_media = 1;
            return;
        }
        rtsp_st = av_mallocz(sizeof(RTSPStream));
        if (!rtsp_st)
            return;
        rtsp_st->stream_index = -1;
        dynarray_add(&rt->rtsp_streams, &rt->nb_rtsp_streams, rtsp_st);

        rtsp_st->sdp_ip = s1->default_ip;
        rtsp_st->sdp_ttl = s1->default_ttl;

        copy_default_source_addrs(s1->default_include_source_addrs,
                                  s1->nb_default_include_source_addrs,
                                  &rtsp_st->include_source_addrs,
                                  &rtsp_st->nb_include_source_addrs);
        copy_default_source_addrs(s1->default_exclude_source_addrs,
                                  s1->nb_default_exclude_source_addrs,
                                  &rtsp_st->exclude_source_addrs,
                                  &rtsp_st->nb_exclude_source_addrs);

        get_word(buf1, sizeof(buf1), &p); /* port */
        rtsp_st->sdp_port = atoi(buf1);

        get_word(buf1, sizeof(buf1), &p); /* protocol */
        if (!strcmp(buf1, "udp"))
            rt->transport = RTSP_TRANSPORT_RAW;
        else if (strstr(buf1, "/AVPF") || strstr(buf1, "/SAVPF"))
            rtsp_st->feedback = 1;

        /* XXX: handle list of formats */
        get_word(buf1, sizeof(buf1), &p); /* format list */
        rtsp_st->sdp_payload_type = atoi(buf1);

        if (!strcmp(ff_rtp_enc_name(rtsp_st->sdp_payload_type), "MP2T")) {
            /* no corresponding stream */
            if (rt->transport == RTSP_TRANSPORT_RAW) {
                if (CONFIG_RTPDEC && !rt->ts)
                    rt->ts = avpriv_mpegts_parse_open(s);
            } else {
                RTPDynamicProtocolHandler *handler;
                handler = ff_rtp_handler_find_by_id(
                              rtsp_st->sdp_payload_type, AVMEDIA_TYPE_DATA);
                init_rtp_handler(handler, rtsp_st, NULL);
                finalize_rtp_handler_init(s, rtsp_st, NULL);
            }
        } else if (rt->server_type == RTSP_SERVER_WMS &&
                   codec_type == AVMEDIA_TYPE_DATA) {
            /* RTX stream, a stream that carries all the other actual
             * audio/video streams. Don't expose this to the callers. */
        } else {
            st = avformat_new_stream(s, NULL);
            if (!st)
                return;
            st->id = rt->nb_rtsp_streams - 1;
            rtsp_st->stream_index = st->index;
            st->codecpar->codec_type = codec_type;
            if (rtsp_st->sdp_payload_type < RTP_PT_PRIVATE) {
                RTPDynamicProtocolHandler *handler;
                /* if standard payload type, we can find the codec right now */
                ff_rtp_get_codec_info(st->codecpar, rtsp_st->sdp_payload_type);
                if (st->codecpar->codec_type == AVMEDIA_TYPE_AUDIO &&
                    st->codecpar->sample_rate > 0)
                    avpriv_set_pts_info(st, 32, 1, st->codecpar->sample_rate);
                /* Even static payload types may need a custom depacketizer */
                handler = ff_rtp_handler_find_by_id(
                              rtsp_st->sdp_payload_type, st->codecpar->codec_type);
                init_rtp_handler(handler, rtsp_st, st);
                finalize_rtp_handler_init(s, rtsp_st, st);
            }
            if (rt->default_lang[0])
                av_dict_set(&st->metadata, "language", rt->default_lang, 0);
        }
        /* put a default control url */
        av_strlcpy(rtsp_st->control_url, rt->control_uri,
                   sizeof(rtsp_st->control_url));
        break;
    case 'a':
        if (av_strstart(p, "control:", &p)) {
            if (s->nb_streams == 0) {
                if (!strncmp(p, "rtsp://", 7))
                    av_strlcpy(rt->control_uri, p,
                               sizeof(rt->control_uri));
            } else {
                char proto[32];
                /* get the control url */
                rtsp_st = rt->rtsp_streams[rt->nb_rtsp_streams - 1];

                /* XXX: may need to add full url resolution */
                av_url_split(proto, sizeof(proto), NULL, 0, NULL, 0,
                             NULL, NULL, 0, p);
                if (proto[0] == '\0') {
                    /* relative control URL */
                    if (rtsp_st->control_url[strlen(rtsp_st->control_url)-1]!='/')
                    av_strlcat(rtsp_st->control_url, "/",
                               sizeof(rtsp_st->control_url));
                    av_strlcat(rtsp_st->control_url, p,
                               sizeof(rtsp_st->control_url));
                } else
                    av_strlcpy(rtsp_st->control_url, p,
                               sizeof(rtsp_st->control_url));
            }
        } else if (av_strstart(p, "rtpmap:", &p) && s->nb_streams > 0) {
            /* NOTE: rtpmap is only supported AFTER the 'm=' tag */
            get_word(buf1, sizeof(buf1), &p);
            payload_type = atoi(buf1);
            rtsp_st = rt->rtsp_streams[rt->nb_rtsp_streams - 1];
            if (rtsp_st->stream_index >= 0) {
                st = s->streams[rtsp_st->stream_index];
                sdp_parse_rtpmap(s, st, rtsp_st, payload_type, p);
            }
            s1->seen_rtpmap = 1;
            if (s1->seen_fmtp) {
                parse_fmtp(s, rt, payload_type, s1->delayed_fmtp);
            }
        } else if (av_strstart(p, "fmtp:", &p) ||
                   av_strstart(p, "framesize:", &p)) {
            // let dynamic protocol handlers have a stab at the line.
            get_word(buf1, sizeof(buf1), &p);
            payload_type = atoi(buf1);
            if (s1->seen_rtpmap) {
                parse_fmtp(s, rt, payload_type, buf);
            } else {
                s1->seen_fmtp = 1;
                av_strlcpy(s1->delayed_fmtp, buf, sizeof(s1->delayed_fmtp));
            }
        } else if (av_strstart(p, "ssrc:", &p) && s->nb_streams > 0) {
            rtsp_st = rt->rtsp_streams[rt->nb_rtsp_streams - 1];
            get_word(buf1, sizeof(buf1), &p);
            rtsp_st->ssrc = strtoll(buf1, NULL, 10);
        } else if (av_strstart(p, "range:", &p)) {
            int64_t start, end;

            // this is so that seeking on a streamed file can work.
            rtsp_parse_range_npt(p, &start, &end);
            s->start_time = start;
            /* AV_NOPTS_VALUE means live broadcast (and can't seek) */
            s->duration   = (end == AV_NOPTS_VALUE) ?
                            AV_NOPTS_VALUE : end - start;
        } else if (av_strstart(p, "lang:", &p)) {
            if (s->nb_streams > 0) {
                get_word(buf1, sizeof(buf1), &p);
                rtsp_st = rt->rtsp_streams[rt->nb_rtsp_streams - 1];
                if (rtsp_st->stream_index >= 0) {
                    st = s->streams[rtsp_st->stream_index];
                    av_dict_set(&st->metadata, "language", buf1, 0);
                }
            } else
                get_word(rt->default_lang, sizeof(rt->default_lang), &p);
        } else if (av_strstart(p, "IsRealDataType:integer;",&p)) {
            if (atoi(p) == 1)
                rt->transport = RTSP_TRANSPORT_RDT;
        } else if (av_strstart(p, "SampleRate:integer;", &p) &&
                   s->nb_streams > 0) {
            st = s->streams[s->nb_streams - 1];
            st->codecpar->sample_rate = atoi(p);
        } else if (av_strstart(p, "crypto:", &p) && s->nb_streams > 0) {
            // RFC 4568
            rtsp_st = rt->rtsp_streams[rt->nb_rtsp_streams - 1];
            get_word(buf1, sizeof(buf1), &p); // ignore tag
            get_word(rtsp_st->crypto_suite, sizeof(rtsp_st->crypto_suite), &p);
            p += strspn(p, SPACE_CHARS);
            if (av_strstart(p, "inline:", &p))
                get_word(rtsp_st->crypto_params, sizeof(rtsp_st->crypto_params), &p);
        } else if (av_strstart(p, "source-filter:", &p)) {
            int exclude = 0;
            get_word(buf1, sizeof(buf1), &p);
            if (strcmp(buf1, "incl") && strcmp(buf1, "excl"))
                return;
            exclude = !strcmp(buf1, "excl");

            get_word(buf1, sizeof(buf1), &p);
            if (strcmp(buf1, "IN") != 0)
                return;
            get_word(buf1, sizeof(buf1), &p);
            if (strcmp(buf1, "IP4") && strcmp(buf1, "IP6") && strcmp(buf1, "*"))
                return;
            // not checking that the destination address actually matches or is wildcard
            get_word(buf1, sizeof(buf1), &p);

            while (*p != '\0') {
                rtsp_src = av_mallocz(sizeof(*rtsp_src));
                if (!rtsp_src)
                    return;
                get_word(rtsp_src->addr, sizeof(rtsp_src->addr), &p);
                if (exclude) {
                    if (s->nb_streams == 0) {
                        dynarray_add(&s1->default_exclude_source_addrs, &s1->nb_default_exclude_source_addrs, rtsp_src);
                    } else {
                        rtsp_st = rt->rtsp_streams[rt->nb_rtsp_streams - 1];
                        dynarray_add(&rtsp_st->exclude_source_addrs, &rtsp_st->nb_exclude_source_addrs, rtsp_src);
                    }
                } else {
                    if (s->nb_streams == 0) {
                        dynarray_add(&s1->default_include_source_addrs, &s1->nb_default_include_source_addrs, rtsp_src);
                    } else {
                        rtsp_st = rt->rtsp_streams[rt->nb_rtsp_streams - 1];
                        dynarray_add(&rtsp_st->include_source_addrs, &rtsp_st->nb_include_source_addrs, rtsp_src);
                    }
                }
            }
        } else {
            if (rt->server_type == RTSP_SERVER_WMS)
                ff_wms_parse_sdp_a_line(s, p);
            if (s->nb_streams > 0) {
                rtsp_st = rt->rtsp_streams[rt->nb_rtsp_streams - 1];

                if (rt->server_type == RTSP_SERVER_REAL)
                    ff_real_parse_sdp_a_line(s, rtsp_st->stream_index, p);

                if (rtsp_st->dynamic_handler &&
                    rtsp_st->dynamic_handler->parse_sdp_a_line)
                    rtsp_st->dynamic_handler->parse_sdp_a_line(s,
                        rtsp_st->stream_index,
                        rtsp_st->dynamic_protocol_context, buf);
            }
        }
        break;
    }
}

int ff_sdp_parse(AVFormatContext *s, const char *content)
{
    const char *p;
    int letter, i;
    /* Some SDP lines, particularly for Realmedia or ASF RTSP streams,
     * contain long SDP lines containing complete ASF Headers (several
     * kB) or arrays of MDPR (RM stream descriptor) headers plus
     * "rulebooks" describing their properties. Therefore, the SDP line
     * buffer is large.
     *
     * The Vorbis FMTP line can be up to 16KB - see xiph_parse_sdp_line
     * in rtpdec_xiph.c. */
    char buf[16384], *q;
    SDPParseState sdp_parse_state = { { 0 } }, *s1 = &sdp_parse_state;

    p = content;
    for (;;) {
        p += strspn(p, SPACE_CHARS);
        letter = *p;
        if (letter == '\0')
            break;
        p++;
        if (*p != '=')
            goto next_line;
        p++;
        /* get the content */
        q = buf;
        while (*p != '\n' && *p != '\r' && *p != '\0') {
            if ((q - buf) < sizeof(buf) - 1)
                *q++ = *p;
            p++;
        }
        *q = '\0';
        sdp_parse_line(s, s1, letter, buf);
    next_line:
        while (*p != '\n' && *p != '\0')
            p++;
        if (*p == '\n')
            p++;
    }

    for (i = 0; i < s1->nb_default_include_source_addrs; i++)
        av_freep(&s1->default_include_source_addrs[i]);
    av_freep(&s1->default_include_source_addrs);
    for (i = 0; i < s1->nb_default_exclude_source_addrs; i++)
        av_freep(&s1->default_exclude_source_addrs[i]);
    av_freep(&s1->default_exclude_source_addrs);

    return 0;
}
#endif /* CONFIG_RTPDEC */

void ff_rtsp_undo_setup(AVFormatContext *s, int send_packets)
{
    RTSPState *rt = s->priv_data;
    int i;

    for (i = 0; i < rt->nb_rtsp_streams; i++) {
        RTSPStream *rtsp_st = rt->rtsp_streams[i];
        if (!rtsp_st)
            continue;
        if (rtsp_st->transport_priv) {
            if (s->oformat) {
                AVFormatContext *rtpctx = rtsp_st->transport_priv;
                av_write_trailer(rtpctx);
                if (rt->lower_transport == RTSP_LOWER_TRANSPORT_TCP) {
                    if (CONFIG_RTSP_MUXER && rtpctx->pb && send_packets)
                        ff_rtsp_tcp_write_packet(s, rtsp_st);
                    ffio_free_dyn_buf(&rtpctx->pb);
                } else {
                    avio_closep(&rtpctx->pb);
                }
                avformat_free_context(rtpctx);
            } else if (CONFIG_RTPDEC && rt->transport == RTSP_TRANSPORT_RDT)
                ff_rdt_parse_close(rtsp_st->transport_priv);
            else if (CONFIG_RTPDEC && rt->transport == RTSP_TRANSPORT_RTP)
                ff_rtp_parse_close(rtsp_st->transport_priv);
        }
        rtsp_st->transport_priv = NULL;
        if (rtsp_st->rtp_handle)
            ffurl_close(rtsp_st->rtp_handle);
        rtsp_st->rtp_handle = NULL;
    }
}

/* close and free RTSP streams */
void ff_rtsp_close_streams(AVFormatContext *s)
{
    RTSPState *rt = s->priv_data;
    int i, j;
    RTSPStream *rtsp_st;

    ff_rtsp_undo_setup(s, 0);
    for (i = 0; i < rt->nb_rtsp_streams; i++) {
        rtsp_st = rt->rtsp_streams[i];
        if (rtsp_st) {
            if (rtsp_st->dynamic_handler && rtsp_st->dynamic_protocol_context) {
                if (rtsp_st->dynamic_handler->close)
                    rtsp_st->dynamic_handler->close(
                        rtsp_st->dynamic_protocol_context);
                av_free(rtsp_st->dynamic_protocol_context);
            }
            for (j = 0; j < rtsp_st->nb_include_source_addrs; j++)
                av_freep(&rtsp_st->include_source_addrs[j]);
            av_freep(&rtsp_st->include_source_addrs);
            for (j = 0; j < rtsp_st->nb_exclude_source_addrs; j++)
                av_freep(&rtsp_st->exclude_source_addrs[j]);
            av_freep(&rtsp_st->exclude_source_addrs);

            av_freep(&rtsp_st);
        }
    }
    av_freep(&rt->rtsp_streams);
    if (rt->asf_ctx) {
        avformat_close_input(&rt->asf_ctx);
    }
    if (CONFIG_RTPDEC && rt->ts)
        avpriv_mpegts_parse_close(rt->ts);
    av_freep(&rt->p);
    av_freep(&rt->recvbuf);
}

int ff_rtsp_open_transport_ctx(AVFormatContext *s, RTSPStream *rtsp_st)
{
    RTSPState *rt = s->priv_data;
    AVStream *st = NULL;
    int reordering_queue_size = rt->reordering_queue_size;
    if (reordering_queue_size < 0) {
        if (rt->lower_transport == RTSP_LOWER_TRANSPORT_TCP || !s->max_delay)
            reordering_queue_size = 0;
        else
            reordering_queue_size = RTP_REORDER_QUEUE_DEFAULT_SIZE;
    }

    /* open the RTP context */
    if (rtsp_st->stream_index >= 0)
        st = s->streams[rtsp_st->stream_index];
    if (!st)
        s->ctx_flags |= AVFMTCTX_NOHEADER;

    if (CONFIG_RTSP_MUXER && s->oformat && st) {
        int ret = ff_rtp_chain_mux_open((AVFormatContext **)&rtsp_st->transport_priv,
                                        s, st, rtsp_st->rtp_handle,
                                        RTSP_TCP_MAX_PACKET_SIZE,
                                        rtsp_st->stream_index);
        /* Ownership of rtp_handle is passed to the rtp mux context */
        rtsp_st->rtp_handle = NULL;
        if (ret < 0)
            return ret;
        st->time_base = ((AVFormatContext*)rtsp_st->transport_priv)->streams[0]->time_base;
    } else if (rt->transport == RTSP_TRANSPORT_RAW) {
        return 0; // Don't need to open any parser here
    } else if (CONFIG_RTPDEC && rt->transport == RTSP_TRANSPORT_RDT && st)
        rtsp_st->transport_priv = ff_rdt_parse_open(s, st->index,
                                            rtsp_st->dynamic_protocol_context,
                                            rtsp_st->dynamic_handler);
    else if (CONFIG_RTPDEC)
        rtsp_st->transport_priv = ff_rtp_parse_open(s, st,
                                         rtsp_st->sdp_payload_type,
                                         reordering_queue_size);

    if (!rtsp_st->transport_priv) {
         return AVERROR(ENOMEM);
    } else if (CONFIG_RTPDEC && rt->transport == RTSP_TRANSPORT_RTP &&
               s->iformat) {
        RTPDemuxContext *rtpctx = rtsp_st->transport_priv;
        rtpctx->ssrc = rtsp_st->ssrc;
        if (rtsp_st->dynamic_handler) {
            ff_rtp_parse_set_dynamic_protocol(rtsp_st->transport_priv,
                                              rtsp_st->dynamic_protocol_context,
                                              rtsp_st->dynamic_handler);
        }
        if (rtsp_st->crypto_suite[0])
            ff_rtp_parse_set_crypto(rtsp_st->transport_priv,
                                    rtsp_st->crypto_suite,
                                    rtsp_st->crypto_params);
    }

    return 0;
}

#if CONFIG_RTSP_DEMUXER || CONFIG_RTSP_MUXER
static void rtsp_parse_range(int *min_ptr, int *max_ptr, const char **pp)
{
    const char *q;
    char *p;
    int v;

    q = *pp;
    q += strspn(q, SPACE_CHARS);
    v = strtol(q, &p, 10);
    if (*p == '-') {
        p++;
        *min_ptr = v;
        v = strtol(p, &p, 10);
        *max_ptr = v;
    } else {
        *min_ptr = v;
        *max_ptr = v;
    }
    *pp = p;
}

/* XXX: only one transport specification is parsed */
static void rtsp_parse_transport(AVFormatContext *s,
                                 RTSPMessageHeader *reply, const char *p)
{
    char transport_protocol[16];
    char profile[16];
    char lower_transport[16];
    char parameter[16];
    RTSPTransportField *th;
    char buf[256];

    reply->nb_transports = 0;

    for (;;) {
        p += strspn(p, SPACE_CHARS);
        if (*p == '\0')
            break;

        th = &reply->transports[reply->nb_transports];

        get_word_sep(transport_protocol, sizeof(transport_protocol),
                     "/", &p);
        if (!av_strcasecmp (transport_protocol, "rtp")) {
            get_word_sep(profile, sizeof(profile), "/;,", &p);
            lower_transport[0] = '\0';
            /* rtp/avp/<protocol> */
            if (*p == '/') {
                get_word_sep(lower_transport, sizeof(lower_transport),
                             ";,", &p);
            }
            th->transport = RTSP_TRANSPORT_RTP;
        } else if (!av_strcasecmp (transport_protocol, "x-pn-tng") ||
                   !av_strcasecmp (transport_protocol, "x-real-rdt")) {
            /* x-pn-tng/<protocol> */
            get_word_sep(lower_transport, sizeof(lower_transport), "/;,", &p);
            profile[0] = '\0';
            th->transport = RTSP_TRANSPORT_RDT;
        } else if (!av_strcasecmp(transport_protocol, "raw")) {
            get_word_sep(profile, sizeof(profile), "/;,", &p);
            lower_transport[0] = '\0';
            /* raw/raw/<protocol> */
            if (*p == '/') {
                get_word_sep(lower_transport, sizeof(lower_transport),
                             ";,", &p);
            }
            th->transport = RTSP_TRANSPORT_RAW;
        }
        if (!av_strcasecmp(lower_transport, "TCP"))
            th->lower_transport = RTSP_LOWER_TRANSPORT_TCP;
        else
            th->lower_transport = RTSP_LOWER_TRANSPORT_UDP;

        if (*p == ';')
            p++;
        /* get each parameter */
        while (*p != '\0' && *p != ',') {
            get_word_sep(parameter, sizeof(parameter), "=;,", &p);
            if (!strcmp(parameter, "port")) {
                if (*p == '=') {
                    p++;
                    rtsp_parse_range(&th->port_min, &th->port_max, &p);
                }
            } else if (!strcmp(parameter, "client_port")) {
                if (*p == '=') {
                    p++;
                    rtsp_parse_range(&th->client_port_min,
                                     &th->client_port_max, &p);
                }
            } else if (!strcmp(parameter, "server_port")) {
                if (*p == '=') {
                    p++;
                    rtsp_parse_range(&th->server_port_min,
                                     &th->server_port_max, &p);
                }
            } else if (!strcmp(parameter, "interleaved")) {
                if (*p == '=') {
                    p++;
                    rtsp_parse_range(&th->interleaved_min,
                                     &th->interleaved_max, &p);
                }
            } else if (!strcmp(parameter, "multicast")) {
                if (th->lower_transport == RTSP_LOWER_TRANSPORT_UDP)
                    th->lower_transport = RTSP_LOWER_TRANSPORT_UDP_MULTICAST;
            } else if (!strcmp(parameter, "ttl")) {
                if (*p == '=') {
                    char *end;
                    p++;
                    th->ttl = strtol(p, &end, 10);
                    p = end;
                }
            } else if (!strcmp(parameter, "destination")) {
                if (*p == '=') {
                    p++;
                    get_word_sep(buf, sizeof(buf), ";,", &p);
                    get_sockaddr(s, buf, &th->destination);
                }
            } else if (!strcmp(parameter, "source")) {
                if (*p == '=') {
                    p++;
                    get_word_sep(buf, sizeof(buf), ";,", &p);
                    av_strlcpy(th->source, buf, sizeof(th->source));
                }
            } else if (!strcmp(parameter, "mode")) {
                if (*p == '=') {
                    p++;
                    get_word_sep(buf, sizeof(buf), ";, ", &p);
                    if (!strcmp(buf, "record") ||
                        !strcmp(buf, "receive"))
                        th->mode_record = 1;
                }
            }

            while (*p != ';' && *p != '\0' && *p != ',')
                p++;
            if (*p == ';')
                p++;
        }
        if (*p == ',')
            p++;

        reply->nb_transports++;
        if (reply->nb_transports >= RTSP_MAX_TRANSPORTS)
            break;
    }
}

static void handle_rtp_info(RTSPState *rt, const char *url,
                            uint32_t seq, uint32_t rtptime)
{
    int i;
    if (!rtptime || !url[0])
        return;
    if (rt->transport != RTSP_TRANSPORT_RTP)
        return;
    for (i = 0; i < rt->nb_rtsp_streams; i++) {
        RTSPStream *rtsp_st = rt->rtsp_streams[i];
        RTPDemuxContext *rtpctx = rtsp_st->transport_priv;
        if (!rtpctx)
            continue;
        if (!strcmp(rtsp_st->control_url, url)) {
            rtpctx->base_timestamp = rtptime;
            break;
        }
    }
}

static void rtsp_parse_rtp_info(RTSPState *rt, const char *p)
{
    int read = 0;
    char key[20], value[1024], url[1024] = "";
    uint32_t seq = 0, rtptime = 0;

    for (;;) {
        p += strspn(p, SPACE_CHARS);
        if (!*p)
            break;
        get_word_sep(key, sizeof(key), "=", &p);
        if (*p != '=')
            break;
        p++;
        get_word_sep(value, sizeof(value), ";, ", &p);
        read++;
        if (!strcmp(key, "url"))
            av_strlcpy(url, value, sizeof(url));
        else if (!strcmp(key, "seq"))
            seq = strtoul(value, NULL, 10);
        else if (!strcmp(key, "rtptime"))
            rtptime = strtoul(value, NULL, 10);
        if (*p == ',') {
            handle_rtp_info(rt, url, seq, rtptime);
            url[0] = '\0';
            seq = rtptime = 0;
            read = 0;
        }
        if (*p)
            p++;
    }
    if (read > 0)
        handle_rtp_info(rt, url, seq, rtptime);
}

void ff_rtsp_parse_line(AVFormatContext *s,
                        RTSPMessageHeader *reply, const char *buf,
                        RTSPState *rt, const char *method)
{
    const char *p;

    /* NOTE: we do case independent match for broken servers */
    p = buf;
    if (av_stristart(p, "Session:", &p)) {
        int t;
        get_word_sep(reply->session_id, sizeof(reply->session_id), ";", &p);
        if (av_stristart(p, ";timeout=", &p) &&
            (t = strtol(p, NULL, 10)) > 0) {
            reply->timeout = t;
        }
    } else if (av_stristart(p, "Content-Length:", &p)) {
        reply->content_length = strtol(p, NULL, 10);
    } else if (av_stristart(p, "Transport:", &p)) {
        rtsp_parse_transport(s, reply, p);
    } else if (av_stristart(p, "CSeq:", &p)) {
        reply->seq = strtol(p, NULL, 10);
    } else if (av_stristart(p, "Range:", &p)) {
        rtsp_parse_range_npt(p, &reply->range_start, &reply->range_end);
    } else if (av_stristart(p, "RealChallenge1:", &p)) {
        p += strspn(p, SPACE_CHARS);
        av_strlcpy(reply->real_challenge, p, sizeof(reply->real_challenge));
    } else if (av_stristart(p, "Server:", &p)) {
        p += strspn(p, SPACE_CHARS);
        av_strlcpy(reply->server, p, sizeof(reply->server));
    } else if (av_stristart(p, "Notice:", &p) ||
               av_stristart(p, "X-Notice:", &p)) {
        reply->notice = strtol(p, NULL, 10);
    } else if (av_stristart(p, "Location:", &p)) {
        p += strspn(p, SPACE_CHARS);
        av_strlcpy(reply->location, p , sizeof(reply->location));
    } else if (av_stristart(p, "WWW-Authenticate:", &p) && rt) {
        p += strspn(p, SPACE_CHARS);
        ff_http_auth_handle_header(&rt->auth_state, "WWW-Authenticate", p);
    } else if (av_stristart(p, "Authentication-Info:", &p) && rt) {
        p += strspn(p, SPACE_CHARS);
        ff_http_auth_handle_header(&rt->auth_state, "Authentication-Info", p);
    } else if (av_stristart(p, "Content-Base:", &p) && rt) {
        p += strspn(p, SPACE_CHARS);
        if (method && !strcmp(method, "DESCRIBE"))
            av_strlcpy(rt->control_uri, p , sizeof(rt->control_uri));
    } else if (av_stristart(p, "RTP-Info:", &p) && rt) {
        p += strspn(p, SPACE_CHARS);
        if (method && !strcmp(method, "PLAY"))
            rtsp_parse_rtp_info(rt, p);
    } else if (av_stristart(p, "Public:", &p) && rt) {
        if (strstr(p, "GET_PARAMETER") &&
            method && !strcmp(method, "OPTIONS"))
            rt->get_parameter_supported = 1;
    } else if (av_stristart(p, "x-Accept-Dynamic-Rate:", &p) && rt) {
        p += strspn(p, SPACE_CHARS);
        rt->accept_dynamic_rate = atoi(p);
    } else if (av_stristart(p, "Content-Type:", &p)) {
        p += strspn(p, SPACE_CHARS);
        av_strlcpy(reply->content_type, p, sizeof(reply->content_type));
    }
}

/* skip a RTP/TCP interleaved packet */
void ff_rtsp_skip_packet(AVFormatContext *s)
{
    RTSPState *rt = s->priv_data;
    int ret, len, len1;
    uint8_t buf[1024];

    ret = ffurl_read_complete(rt->rtsp_hd, buf, 3);
    if (ret != 3)
        return;
    len = AV_RB16(buf + 1);

    av_log(s, AV_LOG_TRACE, "skipping RTP packet len=%d\n", len);

    /* skip payload */
    while (len > 0) {
        len1 = len;
        if (len1 > sizeof(buf))
            len1 = sizeof(buf);
        ret = ffurl_read_complete(rt->rtsp_hd, buf, len1);
        if (ret != len1)
            return;
        len -= len1;
    }
}

int ff_rtsp_read_reply(AVFormatContext *s, RTSPMessageHeader *reply,
                       unsigned char **content_ptr,
                       int return_on_interleaved_data, const char *method)
{
    RTSPState *rt = s->priv_data;
    char buf[4096], buf1[1024], *q;
    unsigned char ch;
    const char *p;
    int ret, content_length, line_count = 0, request = 0;
    unsigned char *content = NULL;

start:
    line_count = 0;
    request = 0;
    content = NULL;
    memset(reply, 0, sizeof(*reply));

    /* parse reply (XXX: use buffers) */
    rt->last_reply[0] = '\0';
    for (;;) {
        q = buf;
        for (;;) {
            ret = ffurl_read_complete(rt->rtsp_hd, &ch, 1);
            av_log(s, AV_LOG_TRACE, "ret=%d c=%02x [%c]\n", ret, ch, ch);
            if (ret != 1)
                return AVERROR_EOF;
            if (ch == '\n')
                break;
            if (ch == '$' && q == buf) {
                if (return_on_interleaved_data) {
                    return 1;
                } else
                    ff_rtsp_skip_packet(s);
            } else if (ch != '\r') {
                if ((q - buf) < sizeof(buf) - 1)
                    *q++ = ch;
            }
        }
        *q = '\0';

        av_log(s, AV_LOG_TRACE, "line='%s'\n", buf);

        /* test if last line */
        if (buf[0] == '\0')
            break;
        p = buf;
        if (line_count == 0) {
            /* get reply code */
            get_word(buf1, sizeof(buf1), &p);
            if (!strncmp(buf1, "RTSP/", 5)) {
                get_word(buf1, sizeof(buf1), &p);
                reply->status_code = atoi(buf1);
                av_strlcpy(reply->reason, p, sizeof(reply->reason));
            } else {
                av_strlcpy(reply->reason, buf1, sizeof(reply->reason)); // method
                get_word(buf1, sizeof(buf1), &p); // object
                request = 1;
            }
        } else {
            ff_rtsp_parse_line(s, reply, p, rt, method);
            av_strlcat(rt->last_reply, p,    sizeof(rt->last_reply));
            av_strlcat(rt->last_reply, "\n", sizeof(rt->last_reply));
        }
        line_count++;
    }

    if (rt->session_id[0] == '\0' && reply->session_id[0] != '\0' && !request)
        av_strlcpy(rt->session_id, reply->session_id, sizeof(rt->session_id));

    content_length = reply->content_length;
    if (content_length > 0) {
        /* leave some room for a trailing '\0' (useful for simple parsing) */
        content = av_malloc(content_length + 1);
        if (!content)
            return AVERROR(ENOMEM);
        ffurl_read_complete(rt->rtsp_hd, content, content_length);
        content[content_length] = '\0';
    }
    if (content_ptr)
        *content_ptr = content;
    else
        av_freep(&content);

    if (request) {
        char buf[1024];
        char base64buf[AV_BASE64_SIZE(sizeof(buf))];
        const char* ptr = buf;

        if (!strcmp(reply->reason, "OPTIONS")) {
            snprintf(buf, sizeof(buf), "RTSP/1.0 200 OK\r\n");
            if (reply->seq)
                av_strlcatf(buf, sizeof(buf), "CSeq: %d\r\n", reply->seq);
            if (reply->session_id[0])
                av_strlcatf(buf, sizeof(buf), "Session: %s\r\n",
                                              reply->session_id);
        } else {
            snprintf(buf, sizeof(buf), "RTSP/1.0 501 Not Implemented\r\n");
        }
        av_strlcat(buf, "\r\n", sizeof(buf));

        if (rt->control_transport == RTSP_MODE_TUNNEL) {
            av_base64_encode(base64buf, sizeof(base64buf), buf, strlen(buf));
            ptr = base64buf;
        }
        ffurl_write(rt->rtsp_hd_out, ptr, strlen(ptr));

        rt->last_cmd_time = av_gettime_relative();
        /* Even if the request from the server had data, it is not the data
         * that the caller wants or expects. The memory could also be leaked
         * if the actual following reply has content data. */
        if (content_ptr)
            av_freep(content_ptr);
        /* If method is set, this is called from ff_rtsp_send_cmd,
         * where a reply to exactly this request is awaited. For
         * callers from within packet receiving, we just want to
         * return to the caller and go back to receiving packets. */
        if (method)
            goto start;
        return 0;
    }

    if (rt->seq != reply->seq) {
        av_log(s, AV_LOG_WARNING, "CSeq %d expected, %d received.\n",
            rt->seq, reply->seq);
    }

    /* EOS */
    if (reply->notice == 2101 /* End-of-Stream Reached */      ||
        reply->notice == 2104 /* Start-of-Stream Reached */    ||
        reply->notice == 2306 /* Continuous Feed Terminated */) {
        rt->state = RTSP_STATE_IDLE;
    } else if (reply->notice >= 4400 && reply->notice < 5500) {
        return AVERROR(EIO); /* data or server error */
    } else if (reply->notice == 2401 /* Ticket Expired */ ||
             (reply->notice >= 5500 && reply->notice < 5600) /* end of term */ )
        return AVERROR(EPERM);

    return 0;
}

/**
 * Send a command to the RTSP server without waiting for the reply.
 *
 * @param s RTSP (de)muxer context
 * @param method the method for the request
 * @param url the target url for the request
 * @param headers extra header lines to include in the request
 * @param send_content if non-null, the data to send as request body content
 * @param send_content_length the length of the send_content data, or 0 if
 *                            send_content is null
 *
 * @return zero if success, nonzero otherwise
 */
static int rtsp_send_cmd_with_content_async(AVFormatContext *s,
                                            const char *method, const char *url,
                                            const char *headers,
                                            const unsigned char *send_content,
                                            int send_content_length)
{
    RTSPState *rt = s->priv_data;
    char buf[4096], *out_buf;
    char base64buf[AV_BASE64_SIZE(sizeof(buf))];

    /* Add in RTSP headers */
    out_buf = buf;
    rt->seq++;
    snprintf(buf, sizeof(buf), "%s %s RTSP/1.0\r\n", method, url);
    if (headers)
        av_strlcat(buf, headers, sizeof(buf));
    av_strlcatf(buf, sizeof(buf), "CSeq: %d\r\n", rt->seq);
    av_strlcatf(buf, sizeof(buf), "User-Agent: %s\r\n",  rt->user_agent);
    if (rt->session_id[0] != '\0' && (!headers ||
        !strstr(headers, "\nIf-Match:"))) {
        av_strlcatf(buf, sizeof(buf), "Session: %s\r\n", rt->session_id);
    }
    if (rt->auth[0]) {
        char *str = ff_http_auth_create_response(&rt->auth_state,
                                                 rt->auth, url, method);
        if (str)
            av_strlcat(buf, str, sizeof(buf));
        av_free(str);
    }
    if (send_content_length > 0 && send_content)
        av_strlcatf(buf, sizeof(buf), "Content-Length: %d\r\n", send_content_length);
    av_strlcat(buf, "\r\n", sizeof(buf));

    /* base64 encode rtsp if tunneling */
    if (rt->control_transport == RTSP_MODE_TUNNEL) {
        av_base64_encode(base64buf, sizeof(base64buf), buf, strlen(buf));
        out_buf = base64buf;
    }

    av_log(s, AV_LOG_TRACE, "Sending:\n%s--\n", buf);

    ffurl_write(rt->rtsp_hd_out, out_buf, strlen(out_buf));
    if (send_content_length > 0 && send_content) {
        if (rt->control_transport == RTSP_MODE_TUNNEL) {
            avpriv_report_missing_feature(s, "Tunneling of RTSP requests with content data");
            return AVERROR_PATCHWELCOME;
        }
        ffurl_write(rt->rtsp_hd_out, send_content, send_content_length);
    }
    rt->last_cmd_time = av_gettime_relative();

    return 0;
}

int ff_rtsp_send_cmd_async(AVFormatContext *s, const char *method,
                           const char *url, const char *headers)
{
    return rtsp_send_cmd_with_content_async(s, method, url, headers, NULL, 0);
}

int ff_rtsp_send_cmd(AVFormatContext *s, const char *method, const char *url,
                     const char *headers, RTSPMessageHeader *reply,
                     unsigned char **content_ptr)
{
    return ff_rtsp_send_cmd_with_content(s, method, url, headers, reply,
                                         content_ptr, NULL, 0);
}

int ff_rtsp_send_cmd_with_content(AVFormatContext *s,
                                  const char *method, const char *url,
                                  const char *header,
                                  RTSPMessageHeader *reply,
                                  unsigned char **content_ptr,
                                  const unsigned char *send_content,
                                  int send_content_length)
{
    RTSPState *rt = s->priv_data;
    HTTPAuthType cur_auth_type;
    int ret, attempts = 0;

retry:
    cur_auth_type = rt->auth_state.auth_type;
    if ((ret = rtsp_send_cmd_with_content_async(s, method, url, header,
                                                send_content,
                                                send_content_length)))
        return ret;

    if ((ret = ff_rtsp_read_reply(s, reply, content_ptr, 0, method) ) < 0)
        return ret;
    attempts++;

    if (reply->status_code == 401 &&
        (cur_auth_type == HTTP_AUTH_NONE || rt->auth_state.stale) &&
        rt->auth_state.auth_type != HTTP_AUTH_NONE && attempts < 2)
        goto retry;

    if (reply->status_code > 400){
        av_log(s, AV_LOG_ERROR, "method %s failed: %d%s\n",
               method,
               reply->status_code,
               reply->reason);
        av_log(s, AV_LOG_DEBUG, "%s\n", rt->last_reply);
    }

    return 0;
}

int ff_rtsp_make_setup_request(AVFormatContext *s, const char *host, int port,
                              int lower_transport, const char *real_challenge)
{
    RTSPState *rt = s->priv_data;
    int rtx = 0, j, i, err, interleave = 0, port_off;
    RTSPStream *rtsp_st;
    RTSPMessageHeader reply1, *reply = &reply1;
    char cmd[2048];
    const char *trans_pref;

    if (rt->transport == RTSP_TRANSPORT_RDT)
        trans_pref = "x-pn-tng";
    else if (rt->transport == RTSP_TRANSPORT_RAW)
        trans_pref = "RAW/RAW";
    else
        trans_pref = "RTP/AVP";

    /* default timeout: 1 minute */
    rt->timeout = 60;

    /* Choose a random starting offset within the first half of the
     * port range, to allow for a number of ports to try even if the offset
     * happens to be at the end of the random range. */
    port_off = av_get_random_seed() % ((rt->rtp_port_max - rt->rtp_port_min)/2);
    /* even random offset */
    port_off -= port_off & 0x01;

    for (j = rt->rtp_port_min + port_off, i = 0; i < rt->nb_rtsp_streams; ++i) {
        char transport[2048];

        /*
         * WMS serves all UDP data over a single connection, the RTX, which
         * isn't necessarily the first in the SDP but has to be the first
         * to be set up, else the second/third SETUP will fail with a 461.
         */
        if (lower_transport == RTSP_LOWER_TRANSPORT_UDP &&
             rt->server_type == RTSP_SERVER_WMS) {
            if (i == 0) {
                /* rtx first */
                for (rtx = 0; rtx < rt->nb_rtsp_streams; rtx++) {
                    int len = strlen(rt->rtsp_streams[rtx]->control_url);
                    if (len >= 4 &&
                        !strcmp(rt->rtsp_streams[rtx]->control_url + len - 4,
                                "/rtx"))
                        break;
                }
                if (rtx == rt->nb_rtsp_streams)
                    return -1; /* no RTX found */
                rtsp_st = rt->rtsp_streams[rtx];
            } else
                rtsp_st = rt->rtsp_streams[i > rtx ? i : i - 1];
        } else
            rtsp_st = rt->rtsp_streams[i];

        /* RTP/UDP */
        if (lower_transport == RTSP_LOWER_TRANSPORT_UDP) {
            char buf[256];

            if (rt->server_type == RTSP_SERVER_WMS && i > 1) {
                port = reply->transports[0].client_port_min;
                goto have_port;
            }

            /* first try in specified port range */
            while (j <= rt->rtp_port_max) {
                AVDictionary *opts = map_to_opts(rt);

                ff_url_join(buf, sizeof(buf), "rtp", NULL, host, -1,
                            "?localport=%d", j);
                /* we will use two ports per rtp stream (rtp and rtcp) */
                j += 2;
                err = ffurl_open_whitelist(&rtsp_st->rtp_handle, buf, AVIO_FLAG_READ_WRITE,
                                 &s->interrupt_callback, &opts, s->protocol_whitelist, s->protocol_blacklist, NULL);

                av_dict_free(&opts);

                if (!err)
                    goto rtp_opened;
            }
            av_log(s, AV_LOG_ERROR, "Unable to open an input RTP port\n");
            err = AVERROR(EIO);
            goto fail;

        rtp_opened:
            port = ff_rtp_get_local_rtp_port(rtsp_st->rtp_handle);
        have_port:
            snprintf(transport, sizeof(transport) - 1,
                     "%s/UDP;", trans_pref);
            if (rt->server_type != RTSP_SERVER_REAL)
                av_strlcat(transport, "unicast;", sizeof(transport));
            av_strlcatf(transport, sizeof(transport),
                     "client_port=%d", port);
            if (rt->transport == RTSP_TRANSPORT_RTP &&
                !(rt->server_type == RTSP_SERVER_WMS && i > 0))
                av_strlcatf(transport, sizeof(transport), "-%d", port + 1);
        }

        /* RTP/TCP */
        else if (lower_transport == RTSP_LOWER_TRANSPORT_TCP) {
            /* For WMS streams, the application streams are only used for
             * UDP. When trying to set it up for TCP streams, the server
             * will return an error. Therefore, we skip those streams. */
            if (rt->server_type == RTSP_SERVER_WMS &&
                (rtsp_st->stream_index < 0 ||
                 s->streams[rtsp_st->stream_index]->codecpar->codec_type ==
                    AVMEDIA_TYPE_DATA))
                continue;
            snprintf(transport, sizeof(transport) - 1,
                     "%s/TCP;", trans_pref);
            if (rt->transport != RTSP_TRANSPORT_RDT)
                av_strlcat(transport, "unicast;", sizeof(transport));
            av_strlcatf(transport, sizeof(transport),
                        "interleaved=%d-%d",
                        interleave, interleave + 1);
            interleave += 2;
        }

        else if (lower_transport == RTSP_LOWER_TRANSPORT_UDP_MULTICAST) {
            snprintf(transport, sizeof(transport) - 1,
                     "%s/UDP;multicast", trans_pref);
        }
        if (s->oformat) {
            av_strlcat(transport, ";mode=record", sizeof(transport));
        } else if (rt->server_type == RTSP_SERVER_REAL ||
                   rt->server_type == RTSP_SERVER_WMS)
            av_strlcat(transport, ";mode=play", sizeof(transport));
        snprintf(cmd, sizeof(cmd),
                 "Transport: %s\r\n",
                 transport);
        if (rt->accept_dynamic_rate)
            av_strlcat(cmd, "x-Dynamic-Rate: 0\r\n", sizeof(cmd));
        if (CONFIG_RTPDEC && i == 0 && rt->server_type == RTSP_SERVER_REAL) {
            char real_res[41], real_csum[9];
            ff_rdt_calc_response_and_checksum(real_res, real_csum,
                                              real_challenge);
            av_strlcatf(cmd, sizeof(cmd),
                        "If-Match: %s\r\n"
                        "RealChallenge2: %s, sd=%s\r\n",
                        rt->session_id, real_res, real_csum);
        }
        ff_rtsp_send_cmd(s, "SETUP", rtsp_st->control_url, cmd, reply, NULL);
        if (reply->status_code == 461 /* Unsupported protocol */ && i == 0) {
            err = 1;
            goto fail;
        } else if (reply->status_code != RTSP_STATUS_OK ||
                   reply->nb_transports != 1) {
            err = ff_rtsp_averror(reply->status_code, AVERROR_INVALIDDATA);
            goto fail;
        }

        /* XXX: same protocol for all streams is required */
        if (i > 0) {
            if (reply->transports[0].lower_transport != rt->lower_transport ||
                reply->transports[0].transport != rt->transport) {
                err = AVERROR_INVALIDDATA;
                goto fail;
            }
        } else {
            rt->lower_transport = reply->transports[0].lower_transport;
            rt->transport = reply->transports[0].transport;
        }

        /* Fail if the server responded with another lower transport mode
         * than what we requested. */
        if (reply->transports[0].lower_transport != lower_transport) {
            av_log(s, AV_LOG_ERROR, "Nonmatching transport in server reply\n");
            err = AVERROR_INVALIDDATA;
            goto fail;
        }

        switch(reply->transports[0].lower_transport) {
        case RTSP_LOWER_TRANSPORT_TCP:
            rtsp_st->interleaved_min = reply->transports[0].interleaved_min;
            rtsp_st->interleaved_max = reply->transports[0].interleaved_max;
            break;

        case RTSP_LOWER_TRANSPORT_UDP: {
            char url[1024], options[30] = "";
            const char *peer = host;

            if (rt->rtsp_flags & RTSP_FLAG_FILTER_SRC)
                av_strlcpy(options, "?connect=1", sizeof(options));
            /* Use source address if specified */
            if (reply->transports[0].source[0])
                peer = reply->transports[0].source;
            ff_url_join(url, sizeof(url), "rtp", NULL, peer,
                        reply->transports[0].server_port_min, "%s", options);
            if (!(rt->server_type == RTSP_SERVER_WMS && i > 1) &&
                ff_rtp_set_remote_url(rtsp_st->rtp_handle, url) < 0) {
                err = AVERROR_INVALIDDATA;
                goto fail;
            }
            break;
        }
        case RTSP_LOWER_TRANSPORT_UDP_MULTICAST: {
            char url[1024], namebuf[50], optbuf[20] = "";
            struct sockaddr_storage addr;
            int port, ttl;

            if (reply->transports[0].destination.ss_family) {
                addr      = reply->transports[0].destination;
                port      = reply->transports[0].port_min;
                ttl       = reply->transports[0].ttl;
            } else {
                addr      = rtsp_st->sdp_ip;
                port      = rtsp_st->sdp_port;
                ttl       = rtsp_st->sdp_ttl;
            }
            if (ttl > 0)
                snprintf(optbuf, sizeof(optbuf), "?ttl=%d", ttl);
            getnameinfo((struct sockaddr*) &addr, sizeof(addr),
                        namebuf, sizeof(namebuf), NULL, 0, NI_NUMERICHOST);
            ff_url_join(url, sizeof(url), "rtp", NULL, namebuf,
                        port, "%s", optbuf);
            if (ffurl_open_whitelist(&rtsp_st->rtp_handle, url, AVIO_FLAG_READ_WRITE,
                           &s->interrupt_callback, NULL, s->protocol_whitelist, s->protocol_blacklist, NULL) < 0) {
                err = AVERROR_INVALIDDATA;
                goto fail;
            }
            break;
        }
        }

        if ((err = ff_rtsp_open_transport_ctx(s, rtsp_st)))
            goto fail;
    }

    if (rt->nb_rtsp_streams && reply->timeout > 0)
        rt->timeout = reply->timeout;

    if (rt->server_type == RTSP_SERVER_REAL)
        rt->need_subscription = 1;

    return 0;

fail:
    ff_rtsp_undo_setup(s, 0);
    return err;
}

void ff_rtsp_close_connections(AVFormatContext *s)
{
    RTSPState *rt = s->priv_data;
    if (rt->rtsp_hd_out != rt->rtsp_hd) ffurl_close(rt->rtsp_hd_out);
    ffurl_close(rt->rtsp_hd);
    rt->rtsp_hd = rt->rtsp_hd_out = NULL;
}

int ff_rtsp_connect(AVFormatContext *s)
{
    RTSPState *rt = s->priv_data;
    char proto[128], host[1024], path[1024];
    char tcpname[1024], cmd[2048], auth[128];
    const char *lower_rtsp_proto = "tcp";
    int port, err, tcp_fd;
    RTSPMessageHeader reply1 = {0}, *reply = &reply1;
    int lower_transport_mask = 0;
    int default_port = RTSP_DEFAULT_PORT;
    char real_challenge[64] = "";
    struct sockaddr_storage peer;
    socklen_t peer_len = sizeof(peer);

    if (rt->rtp_port_max < rt->rtp_port_min) {
        av_log(s, AV_LOG_ERROR, "Invalid UDP port range, max port %d less "
                                "than min port %d\n", rt->rtp_port_max,
                                                      rt->rtp_port_min);
        return AVERROR(EINVAL);
    }

    if (!ff_network_init())
        return AVERROR(EIO);

    if (s->max_delay < 0) /* Not set by the caller */
        s->max_delay = s->iformat ? DEFAULT_REORDERING_DELAY : 0;

    rt->control_transport = RTSP_MODE_PLAIN;
    if (rt->lower_transport_mask & (1 << RTSP_LOWER_TRANSPORT_HTTP)) {
        rt->lower_transport_mask = 1 << RTSP_LOWER_TRANSPORT_TCP;
        rt->control_transport = RTSP_MODE_TUNNEL;
    }
    /* Only pass through valid flags from here */
    rt->lower_transport_mask &= (1 << RTSP_LOWER_TRANSPORT_NB) - 1;

redirect:
    /* extract hostname and port */
    av_url_split(proto, sizeof(proto), auth, sizeof(auth),
                 host, sizeof(host), &port, path, sizeof(path), s->filename);

    if (!strcmp(proto, "rtsps")) {
        lower_rtsp_proto         = "tls";
        default_port             = RTSPS_DEFAULT_PORT;
        rt->lower_transport_mask = 1 << RTSP_LOWER_TRANSPORT_TCP;
    }

    if (*auth) {
        av_strlcpy(rt->auth, auth, sizeof(rt->auth));
    }
    if (port < 0)
        port = default_port;

    lower_transport_mask = rt->lower_transport_mask;

    if (!lower_transport_mask)
        lower_transport_mask = (1 << RTSP_LOWER_TRANSPORT_NB) - 1;

    if (s->oformat) {
        /* Only UDP or TCP - UDP multicast isn't supported. */
        lower_transport_mask &= (1 << RTSP_LOWER_TRANSPORT_UDP) |
                                (1 << RTSP_LOWER_TRANSPORT_TCP);
        if (!lower_transport_mask || rt->control_transport == RTSP_MODE_TUNNEL) {
            av_log(s, AV_LOG_ERROR, "Unsupported lower transport method, "
                                    "only UDP and TCP are supported for output.\n");
            err = AVERROR(EINVAL);
            goto fail;
        }
    }

    /* Construct the URI used in request; this is similar to s->filename,
     * but with authentication credentials removed and RTSP specific options
     * stripped out. */
    ff_url_join(rt->control_uri, sizeof(rt->control_uri), proto, NULL,
                host, port, "%s", path);

    if (rt->control_transport == RTSP_MODE_TUNNEL) {
        /* set up initial handshake for tunneling */
        char httpname[1024];
        char sessioncookie[17];
        char headers[1024];

        ff_url_join(httpname, sizeof(httpname), "http", auth, host, port, "%s", path);
        snprintf(sessioncookie, sizeof(sessioncookie), "%08x%08x",
                 av_get_random_seed(), av_get_random_seed());

        /* GET requests */
        if (ffurl_alloc(&rt->rtsp_hd, httpname, AVIO_FLAG_READ,
                        &s->interrupt_callback) < 0) {
            err = AVERROR(EIO);
            goto fail;
        }

        /* generate GET headers */
        snprintf(headers, sizeof(headers),
                 "x-sessioncookie: %s\r\n"
                 "Accept: application/x-rtsp-tunnelled\r\n"
                 "Pragma: no-cache\r\n"
                 "Cache-Control: no-cache\r\n",
                 sessioncookie);
        av_opt_set(rt->rtsp_hd->priv_data, "headers", headers, 0);

        if (!rt->rtsp_hd->protocol_whitelist && s->protocol_whitelist) {
            rt->rtsp_hd->protocol_whitelist = av_strdup(s->protocol_whitelist);
            if (!rt->rtsp_hd->protocol_whitelist) {
                err = AVERROR(ENOMEM);
                goto fail;
            }
        }

        /* complete the connection */
        if (ffurl_connect(rt->rtsp_hd, NULL)) {
            err = AVERROR(EIO);
            goto fail;
        }

        /* POST requests */
        if (ffurl_alloc(&rt->rtsp_hd_out, httpname, AVIO_FLAG_WRITE,
                        &s->interrupt_callback) < 0 ) {
            err = AVERROR(EIO);
            goto fail;
        }

        /* generate POST headers */
        snprintf(headers, sizeof(headers),
                 "x-sessioncookie: %s\r\n"
                 "Content-Type: application/x-rtsp-tunnelled\r\n"
                 "Pragma: no-cache\r\n"
                 "Cache-Control: no-cache\r\n"
                 "Content-Length: 32767\r\n"
                 "Expires: Sun, 9 Jan 1972 00:00:00 GMT\r\n",
                 sessioncookie);
        av_opt_set(rt->rtsp_hd_out->priv_data, "headers", headers, 0);
        av_opt_set(rt->rtsp_hd_out->priv_data, "chunked_post", "0", 0);

        /* Initialize the authentication state for the POST session. The HTTP
         * protocol implementation doesn't properly handle multi-pass
         * authentication for POST requests, since it would require one of
         * the following:
         * - implementing Expect: 100-continue, which many HTTP servers
         *   don't support anyway, even less the RTSP servers that do HTTP
         *   tunneling
         * - sending the whole POST data until getting a 401 reply specifying
         *   what authentication method to use, then resending all that data
         * - waiting for potential 401 replies directly after sending the
         *   POST header (waiting for some unspecified time)
         * Therefore, we copy the full auth state, which works for both basic
         * and digest. (For digest, we would have to synchronize the nonce
         * count variable between the two sessions, if we'd do more requests
         * with the original session, though.)
         */
        ff_http_init_auth_state(rt->rtsp_hd_out, rt->rtsp_hd);

        /* complete the connection */
        if (ffurl_connect(rt->rtsp_hd_out, NULL)) {
            err = AVERROR(EIO);
            goto fail;
        }
    } else {
        int ret;
        /* open the tcp connection */
        ff_url_join(tcpname, sizeof(tcpname), lower_rtsp_proto, NULL,
                    host, port,
                    "?timeout=%d", rt->stimeout);
        if ((ret = ffurl_open_whitelist(&rt->rtsp_hd, tcpname, AVIO_FLAG_READ_WRITE,
                       &s->interrupt_callback, NULL, s->protocol_whitelist, s->protocol_blacklist, NULL)) < 0) {
            err = ret;
            goto fail;
        }
        rt->rtsp_hd_out = rt->rtsp_hd;
    }
    rt->seq = 0;

    tcp_fd = ffurl_get_file_handle(rt->rtsp_hd);
    if (tcp_fd < 0) {
        err = tcp_fd;
        goto fail;
    }
    if (!getpeername(tcp_fd, (struct sockaddr*) &peer, &peer_len)) {
        getnameinfo((struct sockaddr*) &peer, peer_len, host, sizeof(host),
                    NULL, 0, NI_NUMERICHOST);
    }

    /* request options supported by the server; this also detects server
     * type */
    for (rt->server_type = RTSP_SERVER_RTP;;) {
        cmd[0] = 0;
        if (rt->server_type == RTSP_SERVER_REAL)
            av_strlcat(cmd,
                       /*
                        * The following entries are required for proper
                        * streaming from a Realmedia server. They are
                        * interdependent in some way although we currently
                        * don't quite understand how. Values were copied
                        * from mplayer SVN r23589.
                        *   ClientChallenge is a 16-byte ID in hex
                        *   CompanyID is a 16-byte ID in base64
                        */
                       "ClientChallenge: 9e26d33f2984236010ef6253fb1887f7\r\n"
                       "PlayerStarttime: [28/03/2003:22:50:23 00:00]\r\n"
                       "CompanyID: KnKV4M4I/B2FjJ1TToLycw==\r\n"
                       "GUID: 00000000-0000-0000-0000-000000000000\r\n",
                       sizeof(cmd));
        ff_rtsp_send_cmd(s, "OPTIONS", rt->control_uri, cmd, reply, NULL);
        if (reply->status_code != RTSP_STATUS_OK) {
            err = ff_rtsp_averror(reply->status_code, AVERROR_INVALIDDATA);
            goto fail;
        }

        /* detect server type if not standard-compliant RTP */
        if (rt->server_type != RTSP_SERVER_REAL && reply->real_challenge[0]) {
            rt->server_type = RTSP_SERVER_REAL;
            continue;
        } else if (!av_strncasecmp(reply->server, "WMServer/", 9)) {
            rt->server_type = RTSP_SERVER_WMS;
        } else if (rt->server_type == RTSP_SERVER_REAL)
            strcpy(real_challenge, reply->real_challenge);
        break;
    }

    if (CONFIG_RTSP_DEMUXER && s->iformat)
        err = ff_rtsp_setup_input_streams(s, reply);
    else if (CONFIG_RTSP_MUXER)
        err = ff_rtsp_setup_output_streams(s, host);
    else
        av_assert0(0);
    if (err)
        goto fail;

    do {
        int lower_transport = ff_log2_tab[lower_transport_mask &
                                  ~(lower_transport_mask - 1)];

        if ((lower_transport_mask & (1 << RTSP_LOWER_TRANSPORT_TCP))
                && (rt->rtsp_flags & RTSP_FLAG_PREFER_TCP))
            lower_transport = RTSP_LOWER_TRANSPORT_TCP;

        err = ff_rtsp_make_setup_request(s, host, port, lower_transport,
                                 rt->server_type == RTSP_SERVER_REAL ?
                                     real_challenge : NULL);
        if (err < 0)
            goto fail;
        lower_transport_mask &= ~(1 << lower_transport);
        if (lower_transport_mask == 0 && err == 1) {
            err = AVERROR(EPROTONOSUPPORT);
            goto fail;
        }
    } while (err);

    rt->lower_transport_mask = lower_transport_mask;
    av_strlcpy(rt->real_challenge, real_challenge, sizeof(rt->real_challenge));
    rt->state = RTSP_STATE_IDLE;
    rt->seek_timestamp = 0; /* default is to start stream at position zero */
    return 0;
 fail:
    ff_rtsp_close_streams(s);
    ff_rtsp_close_connections(s);
    if (reply->status_code >=300 && reply->status_code < 400 && s->iformat) {
        av_strlcpy(s->filename, reply->location, sizeof(s->filename));
        rt->session_id[0] = '\0';
        av_log(s, AV_LOG_INFO, "Status %d: Redirecting to %s\n",
               reply->status_code,
               s->filename);
        goto redirect;
    }
    ff_network_close();
    return err;
}
#endif /* CONFIG_RTSP_DEMUXER || CONFIG_RTSP_MUXER */

#if CONFIG_RTPDEC
static int udp_read_packet(AVFormatContext *s, RTSPStream **prtsp_st,
                           uint8_t *buf, int buf_size, int64_t wait_end)
{
    RTSPState *rt = s->priv_data;
    RTSPStream *rtsp_st;
    int n, i, ret, tcp_fd, timeout_cnt = 0;
    struct pollfd *p = rt->p;
    int *fds = NULL, fdsnum, fdsidx;

    if (!p) {
        p = rt->p = av_malloc_array(2 * (rt->nb_rtsp_streams + 1), sizeof(struct pollfd));
        if (!p)
            return AVERROR(ENOMEM);

        if (rt->rtsp_hd) {
            tcp_fd = ffurl_get_file_handle(rt->rtsp_hd);
            p[rt->max_p].fd = tcp_fd;
            p[rt->max_p++].events = POLLIN;
        } else {
            tcp_fd = -1;
        }
        for (i = 0; i < rt->nb_rtsp_streams; i++) {
            rtsp_st = rt->rtsp_streams[i];
            if (rtsp_st->rtp_handle) {
                if (ret = ffurl_get_multi_file_handle(rtsp_st->rtp_handle,
                                                      &fds, &fdsnum)) {
                    av_log(s, AV_LOG_ERROR, "Unable to recover rtp ports\n");
                    return ret;
                }
                if (fdsnum != 2) {
                    av_log(s, AV_LOG_ERROR,
                           "Number of fds %d not supported\n", fdsnum);
                    return AVERROR_INVALIDDATA;
                }
                for (fdsidx = 0; fdsidx < fdsnum; fdsidx++) {
                    p[rt->max_p].fd       = fds[fdsidx];
                    p[rt->max_p++].events = POLLIN;
                }
                av_free(fds);
            }
<<<<<<< HEAD
            av_freep(&fds);
=======
>>>>>>> 79331df3
        }
    }

    for (;;) {
        if (ff_check_interrupt(&s->interrupt_callback))
            return AVERROR_EXIT;
        if (wait_end && wait_end - av_gettime_relative() < 0)
            return AVERROR(EAGAIN);
        n = poll(p, rt->max_p, POLL_TIMEOUT_MS);
        if (n > 0) {
            int j = 1 - (tcp_fd == -1);
            timeout_cnt = 0;
            for (i = 0; i < rt->nb_rtsp_streams; i++) {
                rtsp_st = rt->rtsp_streams[i];
                if (rtsp_st->rtp_handle) {
                    if (p[j].revents & POLLIN || p[j+1].revents & POLLIN) {
                        ret = ffurl_read(rtsp_st->rtp_handle, buf, buf_size);
                        if (ret > 0) {
                            *prtsp_st = rtsp_st;
                            return ret;
                        }
                    }
                    j+=2;
                }
            }
#if CONFIG_RTSP_DEMUXER
            if (tcp_fd != -1 && p[0].revents & POLLIN) {
                if (rt->rtsp_flags & RTSP_FLAG_LISTEN) {
                    if (rt->state == RTSP_STATE_STREAMING) {
                        if (!ff_rtsp_parse_streaming_commands(s))
                            return AVERROR_EOF;
                        else
                            av_log(s, AV_LOG_WARNING,
                                   "Unable to answer to TEARDOWN\n");
                    } else
                        return 0;
                } else {
                    RTSPMessageHeader reply;
                    ret = ff_rtsp_read_reply(s, &reply, NULL, 0, NULL);
                    if (ret < 0)
                        return ret;
                    /* XXX: parse message */
                    if (rt->state != RTSP_STATE_STREAMING)
                        return 0;
                }
            }
#endif
        } else if (n == 0 && ++timeout_cnt >= MAX_TIMEOUTS) {
            return AVERROR(ETIMEDOUT);
        } else if (n < 0 && errno != EINTR)
            return AVERROR(errno);
    }
}

static int pick_stream(AVFormatContext *s, RTSPStream **rtsp_st,
                       const uint8_t *buf, int len)
{
    RTSPState *rt = s->priv_data;
    int i;
    if (len < 0)
        return len;
    if (rt->nb_rtsp_streams == 1) {
        *rtsp_st = rt->rtsp_streams[0];
        return len;
    }
    if (len >= 8 && rt->transport == RTSP_TRANSPORT_RTP) {
        if (RTP_PT_IS_RTCP(rt->recvbuf[1])) {
            int no_ssrc = 0;
            for (i = 0; i < rt->nb_rtsp_streams; i++) {
                RTPDemuxContext *rtpctx = rt->rtsp_streams[i]->transport_priv;
                if (!rtpctx)
                    continue;
                if (rtpctx->ssrc == AV_RB32(&buf[4])) {
                    *rtsp_st = rt->rtsp_streams[i];
                    return len;
                }
                if (!rtpctx->ssrc)
                    no_ssrc = 1;
            }
            if (no_ssrc) {
                av_log(s, AV_LOG_WARNING,
                       "Unable to pick stream for packet - SSRC not known for "
                       "all streams\n");
                return AVERROR(EAGAIN);
            }
        } else {
            for (i = 0; i < rt->nb_rtsp_streams; i++) {
                if ((buf[1] & 0x7f) == rt->rtsp_streams[i]->sdp_payload_type) {
                    *rtsp_st = rt->rtsp_streams[i];
                    return len;
                }
            }
        }
    }
    av_log(s, AV_LOG_WARNING, "Unable to pick stream for packet\n");
    return AVERROR(EAGAIN);
}

static int read_packet(AVFormatContext *s,
                       RTSPStream **rtsp_st, RTSPStream *first_queue_st,
                       int64_t wait_end)
{
    RTSPState *rt = s->priv_data;
    int len;

    switch(rt->lower_transport) {
    default:
#if CONFIG_RTSP_DEMUXER
    case RTSP_LOWER_TRANSPORT_TCP:
        len = ff_rtsp_tcp_read_packet(s, rtsp_st, rt->recvbuf, RECVBUF_SIZE);
        break;
#endif
    case RTSP_LOWER_TRANSPORT_UDP:
    case RTSP_LOWER_TRANSPORT_UDP_MULTICAST:
        len = udp_read_packet(s, rtsp_st, rt->recvbuf, RECVBUF_SIZE, wait_end);
        if (len > 0 && (*rtsp_st)->transport_priv && rt->transport == RTSP_TRANSPORT_RTP)
            ff_rtp_check_and_send_back_rr((*rtsp_st)->transport_priv, (*rtsp_st)->rtp_handle, NULL, len);
        break;
    case RTSP_LOWER_TRANSPORT_CUSTOM:
        if (first_queue_st && rt->transport == RTSP_TRANSPORT_RTP &&
            wait_end && wait_end < av_gettime_relative())
            len = AVERROR(EAGAIN);
        else
            len = avio_read_partial(s->pb, rt->recvbuf, RECVBUF_SIZE);
        len = pick_stream(s, rtsp_st, rt->recvbuf, len);
        if (len > 0 && (*rtsp_st)->transport_priv && rt->transport == RTSP_TRANSPORT_RTP)
            ff_rtp_check_and_send_back_rr((*rtsp_st)->transport_priv, NULL, s->pb, len);
        break;
    }

    if (len == 0)
        return AVERROR_EOF;

    return len;
}

int ff_rtsp_fetch_packet(AVFormatContext *s, AVPacket *pkt)
{
    RTSPState *rt = s->priv_data;
    int ret, len;
    RTSPStream *rtsp_st, *first_queue_st = NULL;
    int64_t wait_end = 0;

    if (rt->nb_byes == rt->nb_rtsp_streams)
        return AVERROR_EOF;

    /* get next frames from the same RTP packet */
    if (rt->cur_transport_priv) {
        if (rt->transport == RTSP_TRANSPORT_RDT) {
            ret = ff_rdt_parse_packet(rt->cur_transport_priv, pkt, NULL, 0);
        } else if (rt->transport == RTSP_TRANSPORT_RTP) {
            ret = ff_rtp_parse_packet(rt->cur_transport_priv, pkt, NULL, 0);
        } else if (CONFIG_RTPDEC && rt->ts) {
            ret = avpriv_mpegts_parse_packet(rt->ts, pkt, rt->recvbuf + rt->recvbuf_pos, rt->recvbuf_len - rt->recvbuf_pos);
            if (ret >= 0) {
                rt->recvbuf_pos += ret;
                ret = rt->recvbuf_pos < rt->recvbuf_len;
            }
        } else
            ret = -1;
        if (ret == 0) {
            rt->cur_transport_priv = NULL;
            return 0;
        } else if (ret == 1) {
            return 0;
        } else
            rt->cur_transport_priv = NULL;
    }

redo:
    if (rt->transport == RTSP_TRANSPORT_RTP) {
        int i;
        int64_t first_queue_time = 0;
        for (i = 0; i < rt->nb_rtsp_streams; i++) {
            RTPDemuxContext *rtpctx = rt->rtsp_streams[i]->transport_priv;
            int64_t queue_time;
            if (!rtpctx)
                continue;
            queue_time = ff_rtp_queued_packet_time(rtpctx);
            if (queue_time && (queue_time - first_queue_time < 0 ||
                               !first_queue_time)) {
                first_queue_time = queue_time;
                first_queue_st   = rt->rtsp_streams[i];
            }
        }
        if (first_queue_time) {
            wait_end = first_queue_time + s->max_delay;
        } else {
            wait_end = 0;
            first_queue_st = NULL;
        }
    }

    /* read next RTP packet */
    if (!rt->recvbuf) {
        rt->recvbuf = av_malloc(RECVBUF_SIZE);
        if (!rt->recvbuf)
            return AVERROR(ENOMEM);
    }

    len = read_packet(s, &rtsp_st, first_queue_st, wait_end);
    if (len == AVERROR(EAGAIN) && first_queue_st &&
        rt->transport == RTSP_TRANSPORT_RTP) {
        av_log(s, AV_LOG_WARNING,
                "max delay reached. need to consume packet\n");
        rtsp_st = first_queue_st;
        ret = ff_rtp_parse_packet(rtsp_st->transport_priv, pkt, NULL, 0);
        goto end;
    }
    if (len < 0)
        return len;

    if (rt->transport == RTSP_TRANSPORT_RDT) {
        ret = ff_rdt_parse_packet(rtsp_st->transport_priv, pkt, &rt->recvbuf, len);
    } else if (rt->transport == RTSP_TRANSPORT_RTP) {
        ret = ff_rtp_parse_packet(rtsp_st->transport_priv, pkt, &rt->recvbuf, len);
        if (rtsp_st->feedback) {
            AVIOContext *pb = NULL;
            if (rt->lower_transport == RTSP_LOWER_TRANSPORT_CUSTOM)
                pb = s->pb;
            ff_rtp_send_rtcp_feedback(rtsp_st->transport_priv, rtsp_st->rtp_handle, pb);
        }
        if (ret < 0) {
            /* Either bad packet, or a RTCP packet. Check if the
             * first_rtcp_ntp_time field was initialized. */
            RTPDemuxContext *rtpctx = rtsp_st->transport_priv;
            if (rtpctx->first_rtcp_ntp_time != AV_NOPTS_VALUE) {
                /* first_rtcp_ntp_time has been initialized for this stream,
                 * copy the same value to all other uninitialized streams,
                 * in order to map their timestamp origin to the same ntp time
                 * as this one. */
                int i;
                AVStream *st = NULL;
                if (rtsp_st->stream_index >= 0)
                    st = s->streams[rtsp_st->stream_index];
                for (i = 0; i < rt->nb_rtsp_streams; i++) {
                    RTPDemuxContext *rtpctx2 = rt->rtsp_streams[i]->transport_priv;
                    AVStream *st2 = NULL;
                    if (rt->rtsp_streams[i]->stream_index >= 0)
                        st2 = s->streams[rt->rtsp_streams[i]->stream_index];
                    if (rtpctx2 && st && st2 &&
                        rtpctx2->first_rtcp_ntp_time == AV_NOPTS_VALUE) {
                        rtpctx2->first_rtcp_ntp_time = rtpctx->first_rtcp_ntp_time;
                        rtpctx2->rtcp_ts_offset = av_rescale_q(
                            rtpctx->rtcp_ts_offset, st->time_base,
                            st2->time_base);
                    }
                }
                // Make real NTP start time available in AVFormatContext
                if (s->start_time_realtime == AV_NOPTS_VALUE) {
                    s->start_time_realtime = av_rescale (rtpctx->first_rtcp_ntp_time - (NTP_OFFSET << 32), 1000000, 1LL << 32);
                    if (rtpctx->st) {
                        s->start_time_realtime -=
                            av_rescale (rtpctx->rtcp_ts_offset,
                                        (uint64_t) rtpctx->st->time_base.num * 1000000,
                                                   rtpctx->st->time_base.den);
                    }
                }
            }
            if (ret == -RTCP_BYE) {
                rt->nb_byes++;

                av_log(s, AV_LOG_DEBUG, "Received BYE for stream %d (%d/%d)\n",
                       rtsp_st->stream_index, rt->nb_byes, rt->nb_rtsp_streams);

                if (rt->nb_byes == rt->nb_rtsp_streams)
                    return AVERROR_EOF;
            }
        }
    } else if (CONFIG_RTPDEC && rt->ts) {
        ret = avpriv_mpegts_parse_packet(rt->ts, pkt, rt->recvbuf, len);
        if (ret >= 0) {
            if (ret < len) {
                rt->recvbuf_len = len;
                rt->recvbuf_pos = ret;
                rt->cur_transport_priv = rt->ts;
                return 1;
            } else {
                ret = 0;
            }
        }
    } else {
        return AVERROR_INVALIDDATA;
    }
end:
    if (ret < 0)
        goto redo;
    if (ret == 1)
        /* more packets may follow, so we save the RTP context */
        rt->cur_transport_priv = rtsp_st->transport_priv;

    return ret;
}
#endif /* CONFIG_RTPDEC */

#if CONFIG_SDP_DEMUXER
static int sdp_probe(AVProbeData *p1)
{
    const char *p = p1->buf, *p_end = p1->buf + p1->buf_size;

    /* we look for a line beginning "c=IN IP" */
    while (p < p_end && *p != '\0') {
        if (sizeof("c=IN IP") - 1 < p_end - p &&
            av_strstart(p, "c=IN IP", NULL))
            return AVPROBE_SCORE_EXTENSION;

        while (p < p_end - 1 && *p != '\n') p++;
        if (++p >= p_end)
            break;
        if (*p == '\r')
            p++;
    }
    return 0;
}

static void append_source_addrs(char *buf, int size, const char *name,
                                int count, struct RTSPSource **addrs)
{
    int i;
    if (!count)
        return;
    av_strlcatf(buf, size, "&%s=%s", name, addrs[0]->addr);
    for (i = 1; i < count; i++)
        av_strlcatf(buf, size, ",%s", addrs[i]->addr);
}

static int sdp_read_header(AVFormatContext *s)
{
    RTSPState *rt = s->priv_data;
    RTSPStream *rtsp_st;
    int size, i, err;
    char *content;
    char url[1024];

    if (!ff_network_init())
        return AVERROR(EIO);

    if (s->max_delay < 0) /* Not set by the caller */
        s->max_delay = DEFAULT_REORDERING_DELAY;
    if (rt->rtsp_flags & RTSP_FLAG_CUSTOM_IO)
        rt->lower_transport = RTSP_LOWER_TRANSPORT_CUSTOM;

    /* read the whole sdp file */
    /* XXX: better loading */
    content = av_malloc(SDP_MAX_SIZE);
    if (!content)
        return AVERROR(ENOMEM);
    size = avio_read(s->pb, content, SDP_MAX_SIZE - 1);
    if (size <= 0) {
        av_free(content);
        return AVERROR_INVALIDDATA;
    }
    content[size] ='\0';

    err = ff_sdp_parse(s, content);
    av_freep(&content);
    if (err) goto fail;

    /* open each RTP stream */
    for (i = 0; i < rt->nb_rtsp_streams; i++) {
        char namebuf[50];
        rtsp_st = rt->rtsp_streams[i];

        if (!(rt->rtsp_flags & RTSP_FLAG_CUSTOM_IO)) {
            AVDictionary *opts = map_to_opts(rt);

            err = getnameinfo((struct sockaddr*) &rtsp_st->sdp_ip,
                              sizeof(rtsp_st->sdp_ip),
                              namebuf, sizeof(namebuf), NULL, 0, NI_NUMERICHOST);
            if (err) {
                av_log(s, AV_LOG_ERROR, "getnameinfo: %s\n", gai_strerror(err));
                err = AVERROR(EIO);
                av_dict_free(&opts);
                goto fail;
            }
            ff_url_join(url, sizeof(url), "rtp", NULL,
                        namebuf, rtsp_st->sdp_port,
                        "?localport=%d&ttl=%d&connect=%d&write_to_source=%d",
                        rtsp_st->sdp_port, rtsp_st->sdp_ttl,
                        rt->rtsp_flags & RTSP_FLAG_FILTER_SRC ? 1 : 0,
                        rt->rtsp_flags & RTSP_FLAG_RTCP_TO_SOURCE ? 1 : 0);

            append_source_addrs(url, sizeof(url), "sources",
                                rtsp_st->nb_include_source_addrs,
                                rtsp_st->include_source_addrs);
            append_source_addrs(url, sizeof(url), "block",
                                rtsp_st->nb_exclude_source_addrs,
                                rtsp_st->exclude_source_addrs);
            err = ffurl_open_whitelist(&rtsp_st->rtp_handle, url, AVIO_FLAG_READ,
                           &s->interrupt_callback, &opts, s->protocol_whitelist, s->protocol_blacklist, NULL);

            av_dict_free(&opts);

            if (err < 0) {
                err = AVERROR_INVALIDDATA;
                goto fail;
            }
        }
        if ((err = ff_rtsp_open_transport_ctx(s, rtsp_st)))
            goto fail;
    }
    return 0;
fail:
    ff_rtsp_close_streams(s);
    ff_network_close();
    return err;
}

static int sdp_read_close(AVFormatContext *s)
{
    ff_rtsp_close_streams(s);
    ff_network_close();
    return 0;
}

static const AVClass sdp_demuxer_class = {
    .class_name     = "SDP demuxer",
    .item_name      = av_default_item_name,
    .option         = sdp_options,
    .version        = LIBAVUTIL_VERSION_INT,
};

AVInputFormat ff_sdp_demuxer = {
    .name           = "sdp",
    .long_name      = NULL_IF_CONFIG_SMALL("SDP"),
    .priv_data_size = sizeof(RTSPState),
    .read_probe     = sdp_probe,
    .read_header    = sdp_read_header,
    .read_packet    = ff_rtsp_fetch_packet,
    .read_close     = sdp_read_close,
    .priv_class     = &sdp_demuxer_class,
};
#endif /* CONFIG_SDP_DEMUXER */

#if CONFIG_RTP_DEMUXER
static int rtp_probe(AVProbeData *p)
{
    if (av_strstart(p->filename, "rtp:", NULL))
        return AVPROBE_SCORE_MAX;
    return 0;
}

static int rtp_read_header(AVFormatContext *s)
{
    uint8_t recvbuf[RTP_MAX_PACKET_LENGTH];
    char host[500], sdp[500];
    int ret, port;
    URLContext* in = NULL;
    int payload_type;
    AVCodecParameters *par = NULL;
    struct sockaddr_storage addr;
    AVIOContext pb;
    socklen_t addrlen = sizeof(addr);
    RTSPState *rt = s->priv_data;

    if (!ff_network_init())
        return AVERROR(EIO);

    ret = ffurl_open_whitelist(&in, s->filename, AVIO_FLAG_READ,
                     &s->interrupt_callback, NULL, s->protocol_whitelist, s->protocol_blacklist, NULL);
    if (ret)
        goto fail;

    while (1) {
        ret = ffurl_read(in, recvbuf, sizeof(recvbuf));
        if (ret == AVERROR(EAGAIN))
            continue;
        if (ret < 0)
            goto fail;
        if (ret < 12) {
            av_log(s, AV_LOG_WARNING, "Received too short packet\n");
            continue;
        }

        if ((recvbuf[0] & 0xc0) != 0x80) {
            av_log(s, AV_LOG_WARNING, "Unsupported RTP version packet "
                                      "received\n");
            continue;
        }

        if (RTP_PT_IS_RTCP(recvbuf[1]))
            continue;

        payload_type = recvbuf[1] & 0x7f;
        break;
    }
    getsockname(ffurl_get_file_handle(in), (struct sockaddr*) &addr, &addrlen);
    ffurl_close(in);
    in = NULL;

    par = avcodec_parameters_alloc();
    if (!par) {
        ret = AVERROR(ENOMEM);
        goto fail;
    }

    if (ff_rtp_get_codec_info(par, payload_type)) {
        av_log(s, AV_LOG_ERROR, "Unable to receive RTP payload type %d "
                                "without an SDP file describing it\n",
                                 payload_type);
        goto fail;
    }
    if (par->codec_type != AVMEDIA_TYPE_DATA) {
        av_log(s, AV_LOG_WARNING, "Guessing on RTP content - if not received "
                                  "properly you need an SDP file "
                                  "describing it\n");
    }

    av_url_split(NULL, 0, NULL, 0, host, sizeof(host), &port,
                 NULL, 0, s->filename);

    snprintf(sdp, sizeof(sdp),
             "v=0\r\nc=IN IP%d %s\r\nm=%s %d RTP/AVP %d\r\n",
             addr.ss_family == AF_INET ? 4 : 6, host,
             par->codec_type == AVMEDIA_TYPE_DATA  ? "application" :
             par->codec_type == AVMEDIA_TYPE_VIDEO ? "video" : "audio",
             port, payload_type);
    av_log(s, AV_LOG_VERBOSE, "SDP:\n%s\n", sdp);
    avcodec_parameters_free(&par);

    ffio_init_context(&pb, sdp, strlen(sdp), 0, NULL, NULL, NULL, NULL);
    s->pb = &pb;

    /* sdp_read_header initializes this again */
    ff_network_close();

    rt->media_type_mask = (1 << (AVMEDIA_TYPE_SUBTITLE+1)) - 1;

    ret = sdp_read_header(s);
    s->pb = NULL;
    return ret;

fail:
    avcodec_parameters_free(&par);
    if (in)
        ffurl_close(in);
    ff_network_close();
    return ret;
}

static const AVClass rtp_demuxer_class = {
    .class_name     = "RTP demuxer",
    .item_name      = av_default_item_name,
    .option         = rtp_options,
    .version        = LIBAVUTIL_VERSION_INT,
};

AVInputFormat ff_rtp_demuxer = {
    .name           = "rtp",
    .long_name      = NULL_IF_CONFIG_SMALL("RTP input"),
    .priv_data_size = sizeof(RTSPState),
    .read_probe     = rtp_probe,
    .read_header    = rtp_read_header,
    .read_packet    = ff_rtsp_fetch_packet,
    .read_close     = sdp_read_close,
    .flags          = AVFMT_NOFILE,
    .priv_class     = &rtp_demuxer_class,
};
#endif /* CONFIG_RTP_DEMUXER */<|MERGE_RESOLUTION|>--- conflicted
+++ resolved
@@ -1956,12 +1956,8 @@
                     p[rt->max_p].fd       = fds[fdsidx];
                     p[rt->max_p++].events = POLLIN;
                 }
-                av_free(fds);
-            }
-<<<<<<< HEAD
-            av_freep(&fds);
-=======
->>>>>>> 79331df3
+                av_freep(&fds);
+            }
         }
     }
 
