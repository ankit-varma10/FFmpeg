--- conflicted
+++ resolved
@@ -406,11 +406,7 @@
     .name      = "mmsh",
     .url_open  = mmsh_open,
     .url_read  = mmsh_read,
-<<<<<<< HEAD
-    .url_write = NULL,
     .url_seek  = mmsh_seek,
-=======
->>>>>>> ac47e014
     .url_close = mmsh_close,
     .url_read_seek  = mmsh_read_seek,
 };