--- conflicted
+++ resolved
@@ -268,8 +268,7 @@
     case AV_OPT_TYPE_INT64:
     case AV_OPT_TYPE_FLOAT:
     case AV_OPT_TYPE_DOUBLE:
-<<<<<<< HEAD
-    case AV_OPT_TYPE_RATIONAL: return set_string_number(obj, o, val, dst);
+    case AV_OPT_TYPE_RATIONAL: return set_string_number(obj, target_obj, o, val, dst);
     case AV_OPT_TYPE_IMAGE_SIZE:
         if (!val || !strcmp(val, "none")) {
             *(int *)dst = *((int *)dst + 1) = 0;
@@ -311,9 +310,6 @@
         }
         *(enum AVSampleFormat *)dst = ret;
         return 0;
-=======
-    case AV_OPT_TYPE_RATIONAL: return set_string_number(obj, target_obj, o, val, dst);
->>>>>>> e4a7b217
     }
 
     av_log(obj, AV_LOG_ERROR, "Invalid option type.\n");
