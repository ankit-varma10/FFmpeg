--- conflicted
+++ resolved
@@ -26,18 +26,11 @@
  */
 
 #include "libavutil/avassert.h"
-<<<<<<< HEAD
 #include "libavutil/crc.h"
 #include "libavutil/opt.h"
 #include "libavutil/imgutils.h"
 #include "libavutil/pixdesc.h"
 #include "libavutil/timer.h"
-=======
-#include "libavutil/pixdesc.h"
-#include "libavutil/crc.h"
-#include "libavutil/opt.h"
-#include "libavutil/imgutils.h"
->>>>>>> 2d09b36c
 #include "avcodec.h"
 #include "internal.h"
 #include "get_bits.h"
@@ -252,11 +245,7 @@
         i += i;
     }
 
-<<<<<<< HEAD
-    av_assert2(k<=13);
-=======
-    assert(k <= 13);
->>>>>>> 2d09b36c
+    av_assert2(k <= 13);
 
 #if 0 // JPEG LS
     if (k == 0 && 2 * state->drift <= -state->count)
@@ -387,7 +376,6 @@
             encode_line(s, w, sample, plane_index, 8);
         } else {
             if (s->packed_at_lsb) {
-<<<<<<< HEAD
                 for (x = 0; x < w; x++) {
                     sample[0][x] = ((uint16_t*)(src + stride*y))[x];
                 }
@@ -395,14 +383,6 @@
                 for (x = 0; x < w; x++) {
                     sample[0][x] = ((uint16_t*)(src + stride*y))[x] >> (16 - s->bits_per_raw_sample);
                 }
-=======
-                for (x = 0; x < w; x++)
-                    sample[0][x] = ((uint16_t *)(src + stride * y))[x];
-            } else {
-                for (x = 0; x < w; x++)
-                    sample[0][x] =
-                        ((uint16_t *)(src + stride * y))[x] >> (16 - s->bits_per_raw_sample);
->>>>>>> 2d09b36c
             }
             encode_line(s, w, sample, plane_index, s->bits_per_raw_sample);
         }
@@ -410,7 +390,6 @@
     }
 }
 
-<<<<<<< HEAD
 static void encode_rgb_frame(FFV1Context *s, uint8_t *src[3], int w, int h, int stride[3])
 {
     int x, y, p, i;
@@ -419,26 +398,6 @@
     int lbd    = s->avctx->bits_per_raw_sample <= 8;
     int bits   = s->avctx->bits_per_raw_sample > 0 ? s->avctx->bits_per_raw_sample : 8;
     int offset = 1 << bits;
-    s->run_index = 0;
-
-    memset(s->sample_buffer, 0, ring_size * 4 * (w + 6) * sizeof(*s->sample_buffer));
-
-    for (y = 0; y < h; y++) {
-        for (i = 0; i < ring_size; i++)
-            for (p = 0; p < 4; p++)
-                sample[p][i]= s->sample_buffer + p*ring_size*(w+6) + ((h+i-y)%ring_size)*(w+6) + 3;
-=======
-static void encode_rgb_frame(FFV1Context *s, uint8_t *src[3], int w, int h,
-                             int stride[3])
-{
-    int x, y, p, i;
-    const int ring_size = s->avctx->context_model ? 3 : 2;
-    int16_t *sample[MAX_PLANES][3];
-    int lbd  = s->avctx->bits_per_raw_sample <= 8;
-    int bits = s->avctx->bits_per_raw_sample > 0
-               ? s->avctx->bits_per_raw_sample
-               : 8;
-    int offset = 1 << bits;
 
     s->run_index = 0;
 
@@ -448,15 +407,11 @@
     for (y = 0; y < h; y++) {
         for (i = 0; i < ring_size; i++)
             for (p = 0; p < MAX_PLANES; p++)
-                sample[p][i] = s->sample_buffer + p * ring_size *
-                               (w + 6) +
-                               ((h + i - y) % ring_size) * (w + 6) + 3;
->>>>>>> 2d09b36c
+                sample[p][i]= s->sample_buffer + p*ring_size*(w+6) + ((h+i-y)%ring_size)*(w+6) + 3;
 
         for (x = 0; x < w; x++) {
             int b, g, r, av_uninit(a);
             if (lbd) {
-<<<<<<< HEAD
                 unsigned v = *((uint32_t*)(src[0] + x*4 + stride[0]*y));
                 b =  v        & 0xFF;
                 g = (v >>  8) & 0xFF;
@@ -466,17 +421,6 @@
                 b = *((uint16_t*)(src[0] + x*2 + stride[0]*y));
                 g = *((uint16_t*)(src[1] + x*2 + stride[1]*y));
                 r = *((uint16_t*)(src[2] + x*2 + stride[2]*y));
-=======
-                unsigned v = *((uint32_t *)(src[0] + x * 4 + stride[0] * y));
-                b = v & 0xFF;
-                g = (v >> 8) & 0xFF;
-                r = (v >> 16) & 0xFF;
-                a = v >> 24;
-            } else {
-                b = *((uint16_t *)(src[0] + x * 2 + stride[0] * y));
-                g = *((uint16_t *)(src[1] + x * 2 + stride[1] * y));
-                r = *((uint16_t *)(src[2] + x * 2 + stride[2] * y));
->>>>>>> 2d09b36c
             }
 
             b -= g;
@@ -491,25 +435,15 @@
             sample[3][0][x] = a;
         }
         for (p = 0; p < 3 + s->transparency; p++) {
-<<<<<<< HEAD
             sample[p][0][-1] = sample[p][1][0  ];
             sample[p][1][ w] = sample[p][1][w-1];
-            if (lbd)
-                encode_line(s, w, sample[p], (p+1)/2, 9);
-            else
-                encode_line(s, w, sample[p], (p+1)/2, bits+1);
-=======
-            sample[p][0][-1] = sample[p][1][0];
-            sample[p][1][w]  = sample[p][1][w - 1];
             if (lbd)
                 encode_line(s, w, sample[p], (p + 1) / 2, 9);
             else
                 encode_line(s, w, sample[p], (p + 1) / 2, bits + 1);
->>>>>>> 2d09b36c
-        }
-    }
-}
-
+        }
+    }
+}
 
 static void write_quant_table(RangeCoder *c, int16_t *quant_table)
 {
@@ -604,10 +538,7 @@
             f->minor_version = 2;
         put_symbol(c, state, f->minor_version, 0);
     }
-<<<<<<< HEAD
-=======
-
->>>>>>> 2d09b36c
+
     put_symbol(c, state, f->ac, 0);
     if (f->ac > 1)
         for (i = 1; i < 256; i++)
@@ -649,11 +580,6 @@
 
     f->avctx->extradata_size = ff_rac_terminate(c);
     v = av_crc(av_crc_get_table(AV_CRC_32_IEEE), 0, f->avctx->extradata, f->avctx->extradata_size);
-    AV_WL32(f->avctx->extradata + f->avctx->extradata_size, v);
-    f->avctx->extradata_size += 4;
-
-    v = av_crc(av_crc_get_table(AV_CRC_32_IEEE), 0,
-               f->avctx->extradata, f->avctx->extradata_size);
     AV_WL32(f->avctx->extradata + f->avctx->extradata_size, v);
     f->avctx->extradata_size += 4;
 
@@ -708,24 +634,8 @@
     return print;
 }
 
-<<<<<<< HEAD
 static av_cold int encode_init(AVCodecContext *avctx)
-=======
-static int init_slices_state(FFV1Context *f)
-{
-    int i, ret;
-    for (i = 0; i < f->slice_count; i++) {
-        FFV1Context *fs = f->slice_context[i];
-        if ((ret = ffv1_init_slice_state(f, fs)) < 0)
-            return AVERROR(ENOMEM);
-    }
-    return 0;
-}
-
-static av_cold int ffv1_encode_init(AVCodecContext *avctx)
->>>>>>> 2d09b36c
-{
-    const AVPixFmtDescriptor *desc = av_pix_fmt_desc_get(avctx->pix_fmt);
+{
     FFV1Context *s = avctx->priv_data;
     const AVPixFmtDescriptor *desc = av_pix_fmt_desc_get(avctx->pix_fmt);
     int i, j, k, m, ret;
@@ -733,11 +643,8 @@
     ffv1_common_init(avctx);
 
     s->version = 0;
-<<<<<<< HEAD
-=======
-
-    if ((avctx->flags & (CODEC_FLAG_PASS1 | CODEC_FLAG_PASS2)) ||
-        avctx->slices > 1)
+
+    if ((avctx->flags & (CODEC_FLAG_PASS1|CODEC_FLAG_PASS2)) || avctx->slices>1)
         s->version = FFMAX(s->version, 2);
 
     if (avctx->level == 3) {
@@ -748,144 +655,6 @@
         s->ec = (s->version >= 3);
     }
 
-    if (s->version >= 2 &&
-        avctx->strict_std_compliance > FF_COMPLIANCE_EXPERIMENTAL) {
-        av_log(avctx, AV_LOG_ERROR,
-               "Version %d requested, please set -strict experimental in "
-               "order to enable it\n",
-               s->version);
-        return AVERROR(ENOSYS);
-    }
-
-    s->ac = avctx->coder_type > 0 ? 2 : 0;
-
-    s->plane_count = 3;
-    switch (avctx->pix_fmt) {
-    case AV_PIX_FMT_YUV444P9:
-    case AV_PIX_FMT_YUV422P9:
-    case AV_PIX_FMT_YUV420P9:
-        if (!avctx->bits_per_raw_sample)
-            s->bits_per_raw_sample = 9;
-    case AV_PIX_FMT_YUV444P10:
-    case AV_PIX_FMT_YUV420P10:
-    case AV_PIX_FMT_YUV422P10:
-        s->packed_at_lsb = 1;
-        if (!avctx->bits_per_raw_sample && !s->bits_per_raw_sample)
-            s->bits_per_raw_sample = 10;
-    case AV_PIX_FMT_GRAY16:
-    case AV_PIX_FMT_YUV444P16:
-    case AV_PIX_FMT_YUV422P16:
-    case AV_PIX_FMT_YUV420P16:
-        if (!avctx->bits_per_raw_sample && !s->bits_per_raw_sample) {
-            s->bits_per_raw_sample = 16;
-        } else if (!s->bits_per_raw_sample) {
-            s->bits_per_raw_sample = avctx->bits_per_raw_sample;
-        }
-        if (s->bits_per_raw_sample <= 8) {
-            av_log(avctx, AV_LOG_ERROR, "bits_per_raw_sample invalid\n");
-            return AVERROR_INVALIDDATA;
-        }
-        if (!s->ac && avctx->coder_type == -1) {
-            av_log(avctx, AV_LOG_INFO,
-                   "bits_per_raw_sample > 8, forcing coder 1\n");
-            s->ac = 2;
-        }
-        if (!s->ac) {
-            av_log(
-                avctx, AV_LOG_ERROR,
-                "bits_per_raw_sample of more than 8 needs -coder 1 currently\n");
-            return AVERROR_INVALIDDATA;
-        }
-        s->version = FFMAX(s->version, 1);
-    case AV_PIX_FMT_GRAY8:
-    case AV_PIX_FMT_YUV444P:
-    case AV_PIX_FMT_YUV440P:
-    case AV_PIX_FMT_YUV422P:
-    case AV_PIX_FMT_YUV420P:
-    case AV_PIX_FMT_YUV411P:
-    case AV_PIX_FMT_YUV410P:
-        s->chroma_planes = desc->nb_components < 3 ? 0 : 1;
-        s->colorspace    = 0;
-        break;
-    case AV_PIX_FMT_YUVA444P:
-    case AV_PIX_FMT_YUVA422P:
-    case AV_PIX_FMT_YUVA420P:
-        s->chroma_planes = 1;
-        s->colorspace    = 0;
-        s->transparency  = 1;
-        break;
-    case AV_PIX_FMT_RGB32:
-        s->colorspace   = 1;
-        s->transparency = 1;
-        break;
-    case AV_PIX_FMT_GBRP9:
-        if (!avctx->bits_per_raw_sample)
-            s->bits_per_raw_sample = 9;
-    case AV_PIX_FMT_GBRP10:
-        if (!avctx->bits_per_raw_sample && !s->bits_per_raw_sample)
-            s->bits_per_raw_sample = 10;
-    case AV_PIX_FMT_GBRP16:
-        if (!avctx->bits_per_raw_sample && !s->bits_per_raw_sample)
-            s->bits_per_raw_sample = 16;
-        else if (!s->bits_per_raw_sample)
-            s->bits_per_raw_sample = avctx->bits_per_raw_sample;
-        s->colorspace    = 1;
-        s->chroma_planes = 1;
-        s->version       = FFMAX(s->version, 1);
-        break;
-    default:
-        av_log(avctx, AV_LOG_ERROR, "format not supported\n");
-        return AVERROR_INVALIDDATA;
-    }
-    if (s->transparency) {
-        av_log(
-            avctx, AV_LOG_WARNING,
-            "Storing alpha plane, this will require a recent FFV1 decoder to playback!\n");
-    }
-    if (avctx->context_model > 1U) {
-        av_log(avctx, AV_LOG_ERROR,
-               "Invalid context model %d, valid values are 0 and 1\n",
-               avctx->context_model);
-        return AVERROR(EINVAL);
-    }
->>>>>>> 2d09b36c
-
-    if ((avctx->flags & (CODEC_FLAG_PASS1|CODEC_FLAG_PASS2)) || avctx->slices>1)
-        s->version = FFMAX(s->version, 2);
-
-<<<<<<< HEAD
-    if (avctx->level == 3) {
-        s->version = 3;
-=======
-    for (i = 0; i < 256; i++) {
-        s->quant_table_count = 2;
-        if (s->bits_per_raw_sample <= 8) {
-            s->quant_tables[0][0][i] = ffv1_quant11[i];
-            s->quant_tables[0][1][i] = ffv1_quant11[i] * 11;
-            s->quant_tables[0][2][i] = ffv1_quant11[i] * 11 * 11;
-            s->quant_tables[1][0][i] = ffv1_quant11[i];
-            s->quant_tables[1][1][i] = ffv1_quant11[i] * 11;
-            s->quant_tables[1][2][i] = ffv1_quant5[i]  * 11 * 11;
-            s->quant_tables[1][3][i] = ffv1_quant5[i]  *  5 * 11 * 11;
-            s->quant_tables[1][4][i] = ffv1_quant5[i]  *  5 *  5 * 11 * 11;
-        } else {
-            s->quant_tables[0][0][i] = ffv1_quant9_10bit[i];
-            s->quant_tables[0][1][i] = ffv1_quant9_10bit[i] * 11;
-            s->quant_tables[0][2][i] = ffv1_quant9_10bit[i] * 11 * 11;
-            s->quant_tables[1][0][i] = ffv1_quant9_10bit[i];
-            s->quant_tables[1][1][i] = ffv1_quant9_10bit[i] * 11;
-            s->quant_tables[1][2][i] = ffv1_quant5_10bit[i] * 11 * 11;
-            s->quant_tables[1][3][i] = ffv1_quant5_10bit[i] *  5 * 11 * 11;
-            s->quant_tables[1][4][i] = ffv1_quant5_10bit[i] *  5 *  5 * 11 * 11;
-        }
->>>>>>> 2d09b36c
-    }
-
-    if (s->ec < 0) {
-        s->ec = (s->version >= 3);
-    }
-
-<<<<<<< HEAD
     if (s->version >= 2 && avctx->strict_std_compliance > FF_COMPLIANCE_EXPERIMENTAL) {
         av_log(avctx, AV_LOG_ERROR, "Version 2 needed for requested features but version 2 is experimental and not enabled\n");
         return AVERROR_INVALIDDATA;
@@ -1020,20 +789,9 @@
         p->quant_table_index = avctx->context_model;
         p->context_count     = s->context_count[p->quant_table_index];
     }
-=======
+
     if ((ret = ffv1_allocate_initial_states(s)) < 0)
         return ret;
-
-    avctx->coded_frame = &s->picture;
-    if (!s->transparency)
-        s->plane_count = 2;
-
-    avcodec_get_chroma_sub_sample(avctx->pix_fmt, &s->chroma_h_shift,
-                                  &s->chroma_v_shift);
->>>>>>> 2d09b36c
-
-    if (ffv1_allocate_initial_states(s) < 0)
-        return AVERROR(ENOMEM);
 
     avctx->coded_frame = &s->picture;
     if (!s->transparency)
@@ -1114,24 +872,12 @@
     }
 
     if (s->version > 1) {
-<<<<<<< HEAD
         for (s->num_v_slices = 2; s->num_v_slices < 9; s->num_v_slices++) {
             for (s->num_h_slices = s->num_v_slices; s->num_h_slices < 2*s->num_v_slices; s->num_h_slices++) {
                 if (avctx->slices == s->num_h_slices * s->num_v_slices && avctx->slices <= 64 || !avctx->slices)
                     goto slices_ok;
             }
         }
-        av_log(avctx, AV_LOG_ERROR, "Unsupported number %d of slices requested, please specify a supported number with -slices (ex:4,6,9,12,16, ...)\n", avctx->slices);
-        return -1;
-        slices_ok:
-        write_extra_header(s);
-=======
-        for (s->num_v_slices = 2; s->num_v_slices < 9; s->num_v_slices++)
-            for (s->num_h_slices = s->num_v_slices;
-                 s->num_h_slices < 2 * s->num_v_slices; s->num_h_slices++)
-                if (avctx->slices == s->num_h_slices * s->num_v_slices &&
-                    avctx->slices <= 64 || !avctx->slices)
-                    goto slices_ok;
         av_log(avctx, AV_LOG_ERROR,
                "Unsupported number %d of slices requested, please specify a "
                "supported number with -slices (ex:4,6,9,12,16, ...)\n",
@@ -1139,16 +885,11 @@
         return AVERROR(ENOSYS);
 slices_ok:
         write_extradata(s);
->>>>>>> 2d09b36c
     }
 
     if ((ret = ffv1_init_slice_contexts(s)) < 0)
         return ret;
-<<<<<<< HEAD
     if ((ret = ffv1_init_slices_state(s)) < 0)
-=======
-    if ((ret = init_slices_state(s)) < 0)
->>>>>>> 2d09b36c
         return ret;
 
 #define STATS_OUT_SIZE 1024 * 1024 * 6
@@ -1175,7 +916,6 @@
     int j;
     memset(state, 128, sizeof(state));
 
-<<<<<<< HEAD
     put_symbol(c, state, (fs->slice_x     +1)*f->num_h_slices / f->width   , 0);
     put_symbol(c, state, (fs->slice_y     +1)*f->num_v_slices / f->height  , 0);
     put_symbol(c, state, (fs->slice_width +1)*f->num_h_slices / f->width -1, 0);
@@ -1184,25 +924,10 @@
         put_symbol(c, state, f->plane[j].quant_table_index, 0);
         av_assert0(f->plane[j].quant_table_index == f->avctx->context_model);
     }
-    if (!f->picture.interlaced_frame) put_symbol(c, state, 3, 0);
-    else                             put_symbol(c, state, 1 + !f->picture.top_field_first, 0);
-=======
-    put_symbol(c, state, (fs->slice_x + 1) * f->num_h_slices / f->width, 0);
-    put_symbol(c, state, (fs->slice_y + 1) * f->num_v_slices / f->height, 0);
-    put_symbol(c, state, (fs->slice_width + 1) * f->num_h_slices / f->width - 1,
-               0);
-    put_symbol(c, state,
-               (fs->slice_height + 1) * f->num_v_slices / f->height - 1,
-               0);
-    for (j = 0; j < f->plane_count; j++) {
-        put_symbol(c, state, f->plane[j].quant_table_index, 0);
-        av_assert0(f->plane[j].quant_table_index == f->avctx->context_model);
-    }
     if (!f->picture.interlaced_frame)
         put_symbol(c, state, 3, 0);
     else
         put_symbol(c, state, 1 + !f->picture.top_field_first, 0);
->>>>>>> 2d09b36c
     put_symbol(c, state, f->picture.sample_aspect_ratio.num, 0);
     put_symbol(c, state, f->picture.sample_aspect_ratio.den, 0);
 }
@@ -1216,13 +941,7 @@
     int x            = fs->slice_x;
     int y            = fs->slice_y;
     AVFrame *const p = &f->picture;
-<<<<<<< HEAD
     const int ps     = av_pix_fmt_desc_get(c->pix_fmt)->comp[0].step_minus1 + 1;
-=======
-    const int ps     = (av_pix_fmt_desc_get(c->pix_fmt)->flags & PIX_FMT_PLANAR)
-                       ? (f->bits_per_raw_sample > 8) + 1
-                       : 4;
->>>>>>> 2d09b36c
 
     if (p->key_frame)
         ffv1_clear_slice_state(f, fs);
@@ -1231,16 +950,11 @@
     }
     if (!fs->ac) {
         if (f->version > 2)
-<<<<<<< HEAD
-            put_rac(&fs->c, (uint8_t[]) {129}, 0);
-        fs->ac_byte_count = f->version > 2 || (!x&&!y) ? ff_rac_terminate(&fs->c) : 0;
-        init_put_bits(&fs->pb, fs->c.bytestream_start + fs->ac_byte_count, fs->c.bytestream_end - fs->c.bytestream_start - fs->ac_byte_count);
-=======
             put_rac(&fs->c, (uint8_t[]) { 129 }, 0);
-        fs->ac_byte_count = f->version > 2 || (!x && !y) ? ff_rac_terminate( &fs->c) : 0;
-        init_put_bits(&fs->pb, fs->c.bytestream_start + fs->ac_byte_count,
+        fs->ac_byte_count = f->version > 2 || (!x && !y) ? ff_rac_terminate(&fs->c) : 0;
+        init_put_bits(&fs->pb,
+                      fs->c.bytestream_start + fs->ac_byte_count,
                       fs->c.bytestream_end - fs->c.bytestream_start - fs->ac_byte_count);
->>>>>>> 2d09b36c
     }
 
     if (f->colorspace == 0) {
@@ -1249,7 +963,6 @@
         const int cx            = x >> f->chroma_h_shift;
         const int cy            = y >> f->chroma_v_shift;
 
-<<<<<<< HEAD
         encode_plane(fs, p->data[0] + ps*x + y*p->linesize[0], width, height, p->linesize[0], 0);
 
         if (f->chroma_planes) {
@@ -1262,24 +975,6 @@
         uint8_t *planes[3] = {p->data[0] + ps*x + y*p->linesize[0],
                               p->data[1] + ps*x + y*p->linesize[1],
                               p->data[2] + ps*x + y*p->linesize[2]};
-=======
-        encode_plane(fs, p->data[0] + ps * x + y * p->linesize[0],
-                     width, height, p->linesize[0], 0);
-
-        if (f->chroma_planes) {
-            encode_plane(fs, p->data[1] + ps * cx + cy * p->linesize[1],
-                         chroma_width, chroma_height, p->linesize[1], 1);
-            encode_plane(fs, p->data[2] + ps * cx + cy * p->linesize[2],
-                         chroma_width, chroma_height, p->linesize[2], 1);
-        }
-        if (fs->transparency)
-            encode_plane(fs, p->data[3] + ps * x + y * p->linesize[3], width,
-                         height, p->linesize[3], 2);
-    } else {
-        uint8_t *planes[3] = { p->data[0] + ps * x + y * p->linesize[0],
-                               p->data[1] + ps * x + y * p->linesize[1],
-                               p->data[2] + ps * x + y * p->linesize[2] };
->>>>>>> 2d09b36c
         encode_rgb_frame(fs, planes, width, height, p->linesize);
     }
     emms_c();
@@ -1287,11 +982,7 @@
     return 0;
 }
 
-<<<<<<< HEAD
 static int encode_frame(AVCodecContext *avctx, AVPacket *pkt,
-=======
-static int ffv1_encode_frame(AVCodecContext *avctx, AVPacket *pkt,
->>>>>>> 2d09b36c
                         const AVFrame *pict, int *got_packet)
 {
     FFV1Context *f      = avctx->priv_data;
@@ -1302,15 +993,8 @@
     uint8_t *buf_p;
     int i, ret;
 
-<<<<<<< HEAD
     if ((ret = ff_alloc_packet2(avctx, pkt, avctx->width*avctx->height*((8*2+1+1)*4)/8
                                             + FF_MIN_BUFFER_SIZE)) < 0)
-=======
-    if ((ret = ff_alloc_packet(pkt, avctx->width * avctx->height *
-                             ((8 * 2 + 1 + 1) * 4) / 8 +
-                             FF_MIN_BUFFER_SIZE)) < 0) {
-        av_log(avctx, AV_LOG_ERROR, "Error getting output packet.\n");
->>>>>>> 2d09b36c
         return ret;
 
     ff_init_range_encoder(c, pkt->data, pkt->size);
@@ -1339,14 +1023,8 @@
 
     for (i = 1; i < f->slice_count; i++) {
         FFV1Context *fs = f->slice_context[i];
-<<<<<<< HEAD
         uint8_t *start  = pkt->data + (pkt->size - used_count) * (int64_t)i / f->slice_count;
         int len         = pkt->size / f->slice_count;
-=======
-        uint8_t *start  = pkt->data +
-                          (pkt->size - used_count) * (int64_t)i / f->slice_count;
-        int len = pkt->size / f->slice_count;
->>>>>>> 2d09b36c
         ff_init_range_encoder(&fs->c, start, len);
     }
     avctx->execute(avctx, encode_slice, &f->slice_context[0], NULL,
@@ -1358,20 +1036,12 @@
         int bytes;
 
         if (fs->ac) {
-<<<<<<< HEAD
-            uint8_t state=129;
-=======
             uint8_t state = 129;
->>>>>>> 2d09b36c
             put_rac(&fs->c, &state, 0);
             bytes = ff_rac_terminate(&fs->c);
         } else {
             flush_put_bits(&fs->pb); // FIXME: nicer padding
-<<<<<<< HEAD
-            bytes = fs->ac_byte_count + (put_bits_count(&fs->pb) + 7)/8;
-=======
             bytes = fs->ac_byte_count + (put_bits_count(&fs->pb) + 7) / 8;
->>>>>>> 2d09b36c
         }
         if (i > 0 || f->version > 2) {
             av_assert0(bytes < pkt->size / f->slice_count);
@@ -1384,12 +1054,8 @@
             unsigned v;
             buf_p[bytes++] = 0;
             v = av_crc(av_crc_get_table(AV_CRC_32_IEEE), 0, buf_p, bytes);
-<<<<<<< HEAD
-            AV_WL32(buf_p + bytes, v); bytes += 4;
-=======
             AV_WL32(buf_p + bytes, v);
             bytes += 4;
->>>>>>> 2d09b36c
         }
         buf_p += bytes;
     }
@@ -1448,14 +1114,8 @@
 #define OFFSET(x) offsetof(FFV1Context, x)
 #define VE AV_OPT_FLAG_VIDEO_PARAM | AV_OPT_FLAG_ENCODING_PARAM
 static const AVOption options[] = {
-<<<<<<< HEAD
-    { "slicecrc",        "Protect slices with CRCs",               OFFSET(ec),              AV_OPT_TYPE_INT, {.i64 = -1}, -1, 1, VE},
-{NULL}
-=======
-    { "slicecrc", "Protect slices with CRCs", OFFSET(ec), AV_OPT_TYPE_INT,
-             { .i64 = -1 }, -1, 1, VE },
+    { "slicecrc", "Protect slices with CRCs", OFFSET(ec), AV_OPT_TYPE_INT, { .i64 = -1 }, -1, 1, VE },
     { NULL }
->>>>>>> 2d09b36c
 };
 
 static const AVClass class = {
@@ -1466,11 +1126,7 @@
 };
 
 static const AVCodecDefault ffv1_defaults[] = {
-<<<<<<< HEAD
-    { "coder",                "-1" },
-=======
     { "coder", "-1" },
->>>>>>> 2d09b36c
     { NULL },
 };
 
@@ -1483,34 +1139,18 @@
     .encode2        = encode_frame,
     .close          = ffv1_close,
     .capabilities   = CODEC_CAP_SLICE_THREADS,
-    .defaults       = ffv1_defaults,
     .pix_fmts       = (const enum AVPixelFormat[]) {
-<<<<<<< HEAD
-        AV_PIX_FMT_YUV420P, AV_PIX_FMT_YUVA420P, AV_PIX_FMT_YUVA422P, AV_PIX_FMT_YUV444P,
-        AV_PIX_FMT_YUVA444P, AV_PIX_FMT_YUV440P, AV_PIX_FMT_YUV422P, AV_PIX_FMT_YUV411P,
-        AV_PIX_FMT_YUV410P, AV_PIX_FMT_0RGB32, AV_PIX_FMT_RGB32, AV_PIX_FMT_YUV420P16,
-        AV_PIX_FMT_YUV422P16, AV_PIX_FMT_YUV444P16, AV_PIX_FMT_YUV444P9, AV_PIX_FMT_YUV422P9,
-        AV_PIX_FMT_YUV420P9, AV_PIX_FMT_YUV420P10, AV_PIX_FMT_YUV422P10, AV_PIX_FMT_YUV444P10,
-        AV_PIX_FMT_GRAY16, AV_PIX_FMT_GRAY8, AV_PIX_FMT_GBRP9, AV_PIX_FMT_GBRP10,
-        AV_PIX_FMT_GBRP12, AV_PIX_FMT_GBRP14,
-=======
-        AV_PIX_FMT_YUV420P,   AV_PIX_FMT_YUV422P,   AV_PIX_FMT_YUV444P,
-        AV_PIX_FMT_YUV411P,   AV_PIX_FMT_YUV410P,
-        AV_PIX_FMT_YUV444P9,  AV_PIX_FMT_YUV422P9,  AV_PIX_FMT_YUV420P9,
-        AV_PIX_FMT_YUV420P10, AV_PIX_FMT_YUV422P10, AV_PIX_FMT_YUV444P10,
-        AV_PIX_FMT_YUV420P16, AV_PIX_FMT_YUV422P16, AV_PIX_FMT_YUV444P16,
-        AV_PIX_FMT_RGB32,
-        AV_PIX_FMT_GBRP9,     AV_PIX_FMT_GBRP10,
-        AV_PIX_FMT_YUVA420P,  AV_PIX_FMT_YUVA422P,  AV_PIX_FMT_YUVA444P,
-        AV_PIX_FMT_GRAY16,    AV_PIX_FMT_GRAY8,
->>>>>>> 2d09b36c
+        AV_PIX_FMT_YUV420P,   AV_PIX_FMT_YUVA420P,  AV_PIX_FMT_YUVA422P,  AV_PIX_FMT_YUV444P,
+        AV_PIX_FMT_YUVA444P,  AV_PIX_FMT_YUV440P,   AV_PIX_FMT_YUV422P,   AV_PIX_FMT_YUV411P,
+        AV_PIX_FMT_YUV410P,   AV_PIX_FMT_0RGB32,    AV_PIX_FMT_RGB32,     AV_PIX_FMT_YUV420P16,
+        AV_PIX_FMT_YUV422P16, AV_PIX_FMT_YUV444P16, AV_PIX_FMT_YUV444P9,  AV_PIX_FMT_YUV422P9,
+        AV_PIX_FMT_YUV420P9,  AV_PIX_FMT_YUV420P10, AV_PIX_FMT_YUV422P10, AV_PIX_FMT_YUV444P10,
+        AV_PIX_FMT_GRAY16,    AV_PIX_FMT_GRAY8,     AV_PIX_FMT_GBRP9,     AV_PIX_FMT_GBRP10,
+        AV_PIX_FMT_GBRP12,    AV_PIX_FMT_GBRP14,
         AV_PIX_FMT_NONE
 
     },
     .long_name      = NULL_IF_CONFIG_SMALL("FFmpeg video codec #1"),
-<<<<<<< HEAD
-=======
     .defaults       = ffv1_defaults,
->>>>>>> 2d09b36c
     .priv_class     = &class,
 };