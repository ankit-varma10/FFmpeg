/*
 *
 * This file is part of FFmpeg.
 *
 * FFmpeg is free software; you can redistribute it and/or
 * modify it under the terms of the GNU Lesser General Public
 * License as published by the Free Software Foundation; either
 * version 2.1 of the License, or (at your option) any later version.
 *
 * FFmpeg is distributed in the hope that it will be useful,
 * but WITHOUT ANY WARRANTY; without even the implied warranty of
 * MERCHANTABILITY or FITNESS FOR A PARTICULAR PURPOSE.  See the GNU
 * Lesser General Public License for more details.
 *
 * You should have received a copy of the GNU Lesser General Public
 * License along with FFmpeg; if not, write to the Free Software
 * Foundation, Inc., 51 Franklin Street, Fifth Floor, Boston, MA 02110-1301 USA
 */

#ifndef AVCODEC_VERSION_H
#define AVCODEC_VERSION_H

/**
 * @file
 * @ingroup libavc
 * Libavcodec version macros.
 */

#include "libavutil/version.h"

#define LIBAVCODEC_VERSION_MAJOR  57
#define LIBAVCODEC_VERSION_MINOR  22
#define LIBAVCODEC_VERSION_MICRO 102

#define LIBAVCODEC_VERSION_INT  AV_VERSION_INT(LIBAVCODEC_VERSION_MAJOR, \
                                               LIBAVCODEC_VERSION_MINOR, \
                                               LIBAVCODEC_VERSION_MICRO)
#define LIBAVCODEC_VERSION      AV_VERSION(LIBAVCODEC_VERSION_MAJOR,    \
                                           LIBAVCODEC_VERSION_MINOR,    \
                                           LIBAVCODEC_VERSION_MICRO)
#define LIBAVCODEC_BUILD        LIBAVCODEC_VERSION_INT

#define LIBAVCODEC_IDENT        "Lavc" AV_STRINGIFY(LIBAVCODEC_VERSION)

/**
 * FF_API_* defines may be placed below to indicate public API that will be
 * dropped at a future version bump. The defines themselves are not part of
 * the public API and may change, break or disappear at any time.
 *
 * @note, when bumping the major version it is recommended to manually
 * disable each FF_API_* in its own commit instead of disabling them all
 * at once through the bump. This improves the git bisect-ability of the change.
 */

<<<<<<< HEAD
#ifndef FF_API_VIMA_DECODER
#define FF_API_VIMA_DECODER     (LIBAVCODEC_VERSION_MAJOR < 58)
#endif
#ifndef FF_API_AUDIO_CONVERT
#define FF_API_AUDIO_CONVERT     (LIBAVCODEC_VERSION_MAJOR < 58)
#endif
#ifndef FF_API_AVCODEC_RESAMPLE
#define FF_API_AVCODEC_RESAMPLE  FF_API_AUDIO_CONVERT
=======
#ifndef FF_API_GETCHROMA
#define FF_API_GETCHROMA         (LIBAVCODEC_VERSION_MAJOR < 58)
>>>>>>> d43a165b
#endif
#ifndef FF_API_MISSING_SAMPLE
#define FF_API_MISSING_SAMPLE    (LIBAVCODEC_VERSION_MAJOR < 58)
#endif
#ifndef FF_API_LOWRES
#define FF_API_LOWRES            (LIBAVCODEC_VERSION_MAJOR < 58)
#endif
#ifndef FF_API_CAP_VDPAU
#define FF_API_CAP_VDPAU         (LIBAVCODEC_VERSION_MAJOR < 58)
#endif
#ifndef FF_API_BUFS_VDPAU
#define FF_API_BUFS_VDPAU        (LIBAVCODEC_VERSION_MAJOR < 58)
#endif
#ifndef FF_API_VOXWARE
#define FF_API_VOXWARE           (LIBAVCODEC_VERSION_MAJOR < 58)
#endif
#ifndef FF_API_SET_DIMENSIONS
#define FF_API_SET_DIMENSIONS    (LIBAVCODEC_VERSION_MAJOR < 58)
#endif
#ifndef FF_API_DEBUG_MV
#define FF_API_DEBUG_MV          (LIBAVCODEC_VERSION_MAJOR < 58)
#endif
#ifndef FF_API_AC_VLC
#define FF_API_AC_VLC            (LIBAVCODEC_VERSION_MAJOR < 58)
#endif
#ifndef FF_API_OLD_MSMPEG4
#define FF_API_OLD_MSMPEG4       (LIBAVCODEC_VERSION_MAJOR < 58)
#endif
#ifndef FF_API_ASPECT_EXTENDED
#define FF_API_ASPECT_EXTENDED   (LIBAVCODEC_VERSION_MAJOR < 58)
#endif
#ifndef FF_API_ARCH_ALPHA
#define FF_API_ARCH_ALPHA        (LIBAVCODEC_VERSION_MAJOR < 58)
#endif
#ifndef FF_API_XVMC
#define FF_API_XVMC              (LIBAVCODEC_VERSION_MAJOR < 58)
#endif
#ifndef FF_API_ERROR_RATE
#define FF_API_ERROR_RATE        (LIBAVCODEC_VERSION_MAJOR < 58)
#endif
#ifndef FF_API_QSCALE_TYPE
#define FF_API_QSCALE_TYPE       (LIBAVCODEC_VERSION_MAJOR < 58)
#endif
#ifndef FF_API_MB_TYPE
#define FF_API_MB_TYPE           (LIBAVCODEC_VERSION_MAJOR < 58)
#endif
#ifndef FF_API_MAX_BFRAMES
#define FF_API_MAX_BFRAMES       (LIBAVCODEC_VERSION_MAJOR < 58)
#endif
#ifndef FF_API_NEG_LINESIZES
#define FF_API_NEG_LINESIZES     (LIBAVCODEC_VERSION_MAJOR < 58)
#endif
#ifndef FF_API_EMU_EDGE
#define FF_API_EMU_EDGE          (LIBAVCODEC_VERSION_MAJOR < 58)
#endif
#ifndef FF_API_ARCH_SH4
#define FF_API_ARCH_SH4          (LIBAVCODEC_VERSION_MAJOR < 58)
#endif
#ifndef FF_API_ARCH_SPARC
#define FF_API_ARCH_SPARC        (LIBAVCODEC_VERSION_MAJOR < 58)
#endif
#ifndef FF_API_UNUSED_MEMBERS
#define FF_API_UNUSED_MEMBERS    (LIBAVCODEC_VERSION_MAJOR < 58)
#endif
#ifndef FF_API_IDCT_XVIDMMX
#define FF_API_IDCT_XVIDMMX      (LIBAVCODEC_VERSION_MAJOR < 58)
#endif
#ifndef FF_API_INPUT_PRESERVED
#define FF_API_INPUT_PRESERVED   (LIBAVCODEC_VERSION_MAJOR < 58)
#endif
#ifndef FF_API_NORMALIZE_AQP
#define FF_API_NORMALIZE_AQP     (LIBAVCODEC_VERSION_MAJOR < 58)
#endif
#ifndef FF_API_GMC
#define FF_API_GMC               (LIBAVCODEC_VERSION_MAJOR < 58)
#endif
#ifndef FF_API_MV0
#define FF_API_MV0               (LIBAVCODEC_VERSION_MAJOR < 58)
#endif
#ifndef FF_API_CODEC_NAME
#define FF_API_CODEC_NAME        (LIBAVCODEC_VERSION_MAJOR < 58)
#endif
#ifndef FF_API_AFD
#define FF_API_AFD               (LIBAVCODEC_VERSION_MAJOR < 58)
#endif
#ifndef FF_API_VISMV
/* XXX: don't forget to drop the -vismv documentation */
#define FF_API_VISMV             (LIBAVCODEC_VERSION_MAJOR < 58)
#endif
#ifndef FF_API_AUDIOENC_DELAY
#define FF_API_AUDIOENC_DELAY    (LIBAVCODEC_VERSION_MAJOR < 58)
#endif
#ifndef FF_API_VAAPI_CONTEXT
#define FF_API_VAAPI_CONTEXT     (LIBAVCODEC_VERSION_MAJOR < 58)
#endif
#ifndef FF_API_AVCTX_TIMEBASE
#define FF_API_AVCTX_TIMEBASE    (LIBAVCODEC_VERSION_MAJOR < 59)
#endif
#ifndef FF_API_MPV_OPT
#define FF_API_MPV_OPT           (LIBAVCODEC_VERSION_MAJOR < 59)
#endif
#ifndef FF_API_STREAM_CODEC_TAG
#define FF_API_STREAM_CODEC_TAG  (LIBAVCODEC_VERSION_MAJOR < 59)
#endif
#ifndef FF_API_QUANT_BIAS
#define FF_API_QUANT_BIAS        (LIBAVCODEC_VERSION_MAJOR < 59)
#endif
#ifndef FF_API_RC_STRATEGY
#define FF_API_RC_STRATEGY       (LIBAVCODEC_VERSION_MAJOR < 59)
#endif
#ifndef FF_API_CODED_FRAME
#define FF_API_CODED_FRAME       (LIBAVCODEC_VERSION_MAJOR < 59)
#endif
#ifndef FF_API_MOTION_EST
#define FF_API_MOTION_EST        (LIBAVCODEC_VERSION_MAJOR < 59)
#endif
#ifndef FF_API_WITHOUT_PREFIX
#define FF_API_WITHOUT_PREFIX    (LIBAVCODEC_VERSION_MAJOR < 59)
#endif
#ifndef FF_API_SIDEDATA_ONLY_PKT
#define FF_API_SIDEDATA_ONLY_PKT (LIBAVCODEC_VERSION_MAJOR < 59)
#endif
#ifndef FF_API_VDPAU_PROFILE
#define FF_API_VDPAU_PROFILE     (LIBAVCODEC_VERSION_MAJOR < 59)
#endif
#ifndef FF_API_CONVERGENCE_DURATION
#define FF_API_CONVERGENCE_DURATION (LIBAVCODEC_VERSION_MAJOR < 59)
#endif
#ifndef FF_API_AVPICTURE
#define FF_API_AVPICTURE         (LIBAVCODEC_VERSION_MAJOR < 59)
#endif
#ifndef FF_API_AVPACKET_OLD_API
#define FF_API_AVPACKET_OLD_API (LIBAVCODEC_VERSION_MAJOR < 59)
#endif
#ifndef FF_API_RTP_CALLBACK
#define FF_API_RTP_CALLBACK      (LIBAVCODEC_VERSION_MAJOR < 59)
#endif
#ifndef FF_API_VBV_DELAY
#define FF_API_VBV_DELAY         (LIBAVCODEC_VERSION_MAJOR < 59)
#endif
#ifndef FF_API_CODER_TYPE
#define FF_API_CODER_TYPE        (LIBAVCODEC_VERSION_MAJOR < 59)
#endif
#ifndef FF_API_STAT_BITS
#define FF_API_STAT_BITS         (LIBAVCODEC_VERSION_MAJOR < 59)
#endif

#endif /* AVCODEC_VERSION_H */<|MERGE_RESOLUTION|>--- conflicted
+++ resolved
@@ -52,7 +52,6 @@
  * at once through the bump. This improves the git bisect-ability of the change.
  */
 
-<<<<<<< HEAD
 #ifndef FF_API_VIMA_DECODER
 #define FF_API_VIMA_DECODER     (LIBAVCODEC_VERSION_MAJOR < 58)
 #endif
@@ -61,10 +60,8 @@
 #endif
 #ifndef FF_API_AVCODEC_RESAMPLE
 #define FF_API_AVCODEC_RESAMPLE  FF_API_AUDIO_CONVERT
-=======
 #ifndef FF_API_GETCHROMA
 #define FF_API_GETCHROMA         (LIBAVCODEC_VERSION_MAJOR < 58)
->>>>>>> d43a165b
 #endif
 #ifndef FF_API_MISSING_SAMPLE
 #define FF_API_MISSING_SAMPLE    (LIBAVCODEC_VERSION_MAJOR < 58)
