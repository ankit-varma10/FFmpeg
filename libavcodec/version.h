--- conflicted
+++ resolved
@@ -27,13 +27,8 @@
  */
 
 #define LIBAVCODEC_VERSION_MAJOR 54
-<<<<<<< HEAD
-#define LIBAVCODEC_VERSION_MINOR  25
+#define LIBAVCODEC_VERSION_MINOR  26
 #define LIBAVCODEC_VERSION_MICRO 100
-=======
-#define LIBAVCODEC_VERSION_MINOR 15
-#define LIBAVCODEC_VERSION_MICRO  0
->>>>>>> 4cc2920d
 
 #define LIBAVCODEC_VERSION_INT  AV_VERSION_INT(LIBAVCODEC_VERSION_MAJOR, \
                                                LIBAVCODEC_VERSION_MINOR, \
