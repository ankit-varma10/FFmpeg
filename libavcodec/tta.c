--- conflicted
+++ resolved
@@ -191,7 +191,6 @@
     return ret;
 }
 
-<<<<<<< HEAD
 static const int64_t tta_channel_layouts[7] = {
     AV_CH_LAYOUT_STEREO,
     AV_CH_LAYOUT_STEREO|AV_CH_LOW_FREQUENCY,
@@ -201,7 +200,7 @@
     AV_CH_LAYOUT_5POINT1_BACK|AV_CH_BACK_CENTER,
     AV_CH_LAYOUT_7POINT1_WIDE
 };
-=======
+
 static int tta_check_crc(TTAContext *s, const uint8_t *buf, int buf_size)
 {
     uint32_t crc, CRC;
@@ -215,7 +214,6 @@
 
     return 0;
 }
->>>>>>> 43e5fda4
 
 static av_cold int tta_decode_init(AVCodecContext * avctx)
 {
