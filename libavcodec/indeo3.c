/*
 * Indeo Video v3 compatible decoder
 * Copyright (c) 2009 - 2011 Maxim Poliakovski
 *
 * This file is part of FFmpeg.
 *
 * FFmpeg is free software; you can redistribute it and/or
 * modify it under the terms of the GNU Lesser General Public
 * License as published by the Free Software Foundation; either
 * version 2.1 of the License, or (at your option) any later version.
 *
 * FFmpeg is distributed in the hope that it will be useful,
 * but WITHOUT ANY WARRANTY; without even the implied warranty of
 * MERCHANTABILITY or FITNESS FOR A PARTICULAR PURPOSE.  See the GNU
 * Lesser General Public License for more details.
 *
 * You should have received a copy of the GNU Lesser General Public
 * License along with FFmpeg; if not, write to the Free Software
 * Foundation, Inc., 51 Franklin Street, Fifth Floor, Boston, MA 02110-1301 USA
 */

/**
 * @file
 * This is a decoder for Intel Indeo Video v3.
 * It is based on vector quantization, run-length coding and motion compensation.
 * Known container formats: .avi and .mov
 * Known FOURCCs: 'IV31', 'IV32'
 *
 * @see http://wiki.multimedia.cx/index.php?title=Indeo_3
 */

#include "libavutil/imgutils.h"
#include "libavutil/intreadwrite.h"
#include "avcodec.h"
#include "copy_block.h"
#include "bytestream.h"
#include "get_bits.h"
#include "hpeldsp.h"
#include "internal.h"

#include "indeo3data.h"

/* RLE opcodes. */
enum {
    RLE_ESC_F9    = 249, ///< same as RLE_ESC_FA + do the same with next block
    RLE_ESC_FA    = 250, ///< INTRA: skip block, INTER: copy data from reference
    RLE_ESC_FB    = 251, ///< apply null delta to N blocks / skip N blocks
    RLE_ESC_FC    = 252, ///< same as RLE_ESC_FD + do the same with next block
    RLE_ESC_FD    = 253, ///< apply null delta to all remaining lines of this block
    RLE_ESC_FE    = 254, ///< apply null delta to all lines up to the 3rd line
    RLE_ESC_FF    = 255  ///< apply null delta to all lines up to the 2nd line
};


/* Some constants for parsing frame bitstream flags. */
#define BS_8BIT_PEL     (1 << 1) ///< 8-bit pixel bitdepth indicator
#define BS_KEYFRAME     (1 << 2) ///< intra frame indicator
#define BS_MV_Y_HALF    (1 << 4) ///< vertical mv halfpel resolution indicator
#define BS_MV_X_HALF    (1 << 5) ///< horizontal mv halfpel resolution indicator
#define BS_NONREF       (1 << 8) ///< nonref (discardable) frame indicator
#define BS_BUFFER        9       ///< indicates which of two frame buffers should be used


typedef struct Plane {
    uint8_t         *buffers[2];
    uint8_t         *pixels[2]; ///< pointer to the actual pixel data of the buffers above
    uint32_t        width;
    uint32_t        height;
    ptrdiff_t       pitch;
} Plane;

#define CELL_STACK_MAX  20

typedef struct Cell {
    int16_t         xpos;       ///< cell coordinates in 4x4 blocks
    int16_t         ypos;
    int16_t         width;      ///< cell width  in 4x4 blocks
    int16_t         height;     ///< cell height in 4x4 blocks
    uint8_t         tree;       ///< tree id: 0- MC tree, 1 - VQ tree
    const int8_t    *mv_ptr;    ///< ptr to the motion vector if any
} Cell;

typedef struct Indeo3DecodeContext {
    AVCodecContext *avctx;
    HpelDSPContext  hdsp;

    GetBitContext   gb;
    int             need_resync;
    int             skip_bits;
    const uint8_t   *next_cell_data;
    const uint8_t   *last_byte;
    const int8_t    *mc_vectors;
    unsigned        num_vectors;    ///< number of motion vectors in mc_vectors

    int16_t         width, height;
    uint32_t        frame_num;      ///< current frame number (zero-based)
    int             data_size;      ///< size of the frame data in bytes
    uint16_t        frame_flags;    ///< frame properties
    uint8_t         cb_offset;      ///< needed for selecting VQ tables
    uint8_t         buf_sel;        ///< active frame buffer: 0 - primary, 1 -secondary
    const uint8_t   *y_data_ptr;
    const uint8_t   *v_data_ptr;
    const uint8_t   *u_data_ptr;
    int32_t         y_data_size;
    int32_t         v_data_size;
    int32_t         u_data_size;
    const uint8_t   *alt_quant;     ///< secondary VQ table set for the modes 1 and 4
    Plane           planes[3];
} Indeo3DecodeContext;


static uint8_t requant_tab[8][128];

/*
 *  Build the static requantization table.
 *  This table is used to remap pixel values according to a specific
 *  quant index and thus avoid overflows while adding deltas.
 */
static av_cold void build_requant_tab(void)
{
    static const int8_t offsets[8] = { 1, 1, 2, -3, -3, 3, 4, 4 };
    static const int8_t deltas [8] = { 0, 1, 0,  4,  4, 1, 0, 1 };

    int i, j, step;

    for (i = 0; i < 8; i++) {
        step = i + 2;
        for (j = 0; j < 128; j++)
                requant_tab[i][j] = (j + offsets[i]) / step * step + deltas[i];
    }

    /* some last elements calculated above will have values >= 128 */
    /* pixel values shall never exceed 127 so set them to non-overflowing values */
    /* according with the quantization step of the respective section */
    requant_tab[0][127] = 126;
    requant_tab[1][119] = 118;
    requant_tab[1][120] = 118;
    requant_tab[2][126] = 124;
    requant_tab[2][127] = 124;
    requant_tab[6][124] = 120;
    requant_tab[6][125] = 120;
    requant_tab[6][126] = 120;
    requant_tab[6][127] = 120;

    /* Patch for compatibility with the Intel's binary decoders */
    requant_tab[1][7] = 10;
    requant_tab[4][8] = 10;
}


static av_cold void free_frame_buffers(Indeo3DecodeContext *ctx)
{
    int p;

    ctx->width = ctx->height = 0;

    for (p = 0; p < 3; p++) {
        av_freep(&ctx->planes[p].buffers[0]);
        av_freep(&ctx->planes[p].buffers[1]);
        ctx->planes[p].pixels[0] = ctx->planes[p].pixels[1] = 0;
    }
}


static av_cold int allocate_frame_buffers(Indeo3DecodeContext *ctx,
                                          AVCodecContext *avctx, int luma_width, int luma_height)
{
<<<<<<< HEAD
    int p, chroma_width, chroma_height;
    int luma_pitch, chroma_pitch, luma_size, chroma_size;
=======
    int p, luma_width, luma_height, chroma_width, chroma_height;
    int luma_size, chroma_size;
    ptrdiff_t luma_pitch, chroma_pitch;
>>>>>>> 746c56b7

    if (luma_width  < 16 || luma_width  > 640 ||
        luma_height < 16 || luma_height > 480 ||
        luma_width  &  3 || luma_height &   3) {
        av_log(avctx, AV_LOG_ERROR, "Invalid picture dimensions: %d x %d!\n",
               luma_width, luma_height);
        return AVERROR_INVALIDDATA;
    }

    ctx->width  = luma_width ;
    ctx->height = luma_height;

    chroma_width  = FFALIGN(luma_width  >> 2, 4);
    chroma_height = FFALIGN(luma_height >> 2, 4);

    luma_pitch   = FFALIGN(luma_width,   16);
    chroma_pitch = FFALIGN(chroma_width, 16);

    /* Calculate size of the luminance plane.  */
    /* Add one line more for INTRA prediction. */
    luma_size = luma_pitch * (luma_height + 1);

    /* Calculate size of a chrominance planes. */
    /* Add one line more for INTRA prediction. */
    chroma_size = chroma_pitch * (chroma_height + 1);

    /* allocate frame buffers */
    for (p = 0; p < 3; p++) {
        ctx->planes[p].pitch  = !p ? luma_pitch  : chroma_pitch;
        ctx->planes[p].width  = !p ? luma_width  : chroma_width;
        ctx->planes[p].height = !p ? luma_height : chroma_height;

        ctx->planes[p].buffers[0] = av_malloc(!p ? luma_size : chroma_size);
        ctx->planes[p].buffers[1] = av_malloc(!p ? luma_size : chroma_size);

        if (!ctx->planes[p].buffers[0] || !ctx->planes[p].buffers[1]) {
            free_frame_buffers(ctx);
            return AVERROR(ENOMEM);
        }

        /* fill the INTRA prediction lines with the middle pixel value = 64 */
        memset(ctx->planes[p].buffers[0], 0x40, ctx->planes[p].pitch);
        memset(ctx->planes[p].buffers[1], 0x40, ctx->planes[p].pitch);

        /* set buffer pointers = buf_ptr + pitch and thus skip the INTRA prediction line */
        ctx->planes[p].pixels[0] = ctx->planes[p].buffers[0] + ctx->planes[p].pitch;
        ctx->planes[p].pixels[1] = ctx->planes[p].buffers[1] + ctx->planes[p].pitch;
        memset(ctx->planes[p].pixels[0], 0, ctx->planes[p].pitch * ctx->planes[p].height);
        memset(ctx->planes[p].pixels[1], 0, ctx->planes[p].pitch * ctx->planes[p].height);
    }

    return 0;
}

/**
 *  Copy pixels of the cell(x + mv_x, y + mv_y) from the previous frame into
 *  the cell(x, y) in the current frame.
 *
 *  @param ctx      pointer to the decoder context
 *  @param plane    pointer to the plane descriptor
 *  @param cell     pointer to the cell  descriptor
 */
static int copy_cell(Indeo3DecodeContext *ctx, Plane *plane, Cell *cell)
{
    int     h, w, mv_x, mv_y, offset, offset_dst;
    uint8_t *src, *dst;

    /* setup output and reference pointers */
    offset_dst  = (cell->ypos << 2) * plane->pitch + (cell->xpos << 2);
    dst         = plane->pixels[ctx->buf_sel] + offset_dst;
    if(cell->mv_ptr){
    mv_y        = cell->mv_ptr[0];
    mv_x        = cell->mv_ptr[1];
    }else
        mv_x= mv_y= 0;

    /* -1 because there is an extra line on top for prediction */
    if ((cell->ypos << 2) + mv_y < -1 || (cell->xpos << 2) + mv_x < 0 ||
        ((cell->ypos + cell->height) << 2) + mv_y > plane->height     ||
        ((cell->xpos + cell->width)  << 2) + mv_x > plane->width) {
        av_log(ctx->avctx, AV_LOG_ERROR,
               "Motion vectors point out of the frame.\n");
        return AVERROR_INVALIDDATA;
    }

    offset      = offset_dst + mv_y * plane->pitch + mv_x;
    src         = plane->pixels[ctx->buf_sel ^ 1] + offset;

    h = cell->height << 2;

    for (w = cell->width; w > 0;) {
        /* copy using 16xH blocks */
        if (!((cell->xpos << 2) & 15) && w >= 4) {
            for (; w >= 4; src += 16, dst += 16, w -= 4)
                ctx->hdsp.put_pixels_tab[0][0](dst, src, plane->pitch, h);
        }

        /* copy using 8xH blocks */
        if (!((cell->xpos << 2) & 7) && w >= 2) {
            ctx->hdsp.put_pixels_tab[1][0](dst, src, plane->pitch, h);
            w -= 2;
            src += 8;
            dst += 8;
        } else if (w >= 1) {
            ctx->hdsp.put_pixels_tab[2][0](dst, src, plane->pitch, h);
            w--;
            src += 4;
            dst += 4;
        }
    }

    return 0;
}


/* Average 4/8 pixels at once without rounding using SWAR */
#define AVG_32(dst, src, ref) \
    AV_WN32A(dst, ((AV_RN32(src) + AV_RN32(ref)) >> 1) & 0x7F7F7F7FUL)

#define AVG_64(dst, src, ref) \
    AV_WN64A(dst, ((AV_RN64(src) + AV_RN64(ref)) >> 1) & 0x7F7F7F7F7F7F7F7FULL)


/*
 *  Replicate each even pixel as follows:
 *  ABCDEFGH -> AACCEEGG
 */
static inline uint64_t replicate64(uint64_t a) {
#if HAVE_BIGENDIAN
    a &= 0xFF00FF00FF00FF00ULL;
    a |= a >> 8;
#else
    a &= 0x00FF00FF00FF00FFULL;
    a |= a << 8;
#endif
    return a;
}

static inline uint32_t replicate32(uint32_t a) {
#if HAVE_BIGENDIAN
    a &= 0xFF00FF00UL;
    a |= a >> 8;
#else
    a &= 0x00FF00FFUL;
    a |= a << 8;
#endif
    return a;
}


/* Fill n lines with 64-bit pixel value pix */
static inline void fill_64(uint8_t *dst, const uint64_t pix, int32_t n,
                           int32_t row_offset)
{
    for (; n > 0; dst += row_offset, n--)
        AV_WN64A(dst, pix);
}


/* Error codes for cell decoding. */
enum {
    IV3_NOERR       = 0,
    IV3_BAD_RLE     = 1,
    IV3_BAD_DATA    = 2,
    IV3_BAD_COUNTER = 3,
    IV3_UNSUPPORTED = 4,
    IV3_OUT_OF_DATA = 5
};


#define BUFFER_PRECHECK \
if (*data_ptr >= last_ptr) \
    return IV3_OUT_OF_DATA; \

#define RLE_BLOCK_COPY \
    if (cell->mv_ptr || !skip_flag) \
        copy_block4(dst, ref, row_offset, row_offset, 4 << v_zoom)

#define RLE_BLOCK_COPY_8 \
    pix64 = AV_RN64(ref);\
    if (is_first_row) {/* special prediction case: top line of a cell */\
        pix64 = replicate64(pix64);\
        fill_64(dst + row_offset, pix64, 7, row_offset);\
        AVG_64(dst, ref, dst + row_offset);\
    } else \
        fill_64(dst, pix64, 8, row_offset)

#define RLE_LINES_COPY \
    copy_block4(dst, ref, row_offset, row_offset, num_lines << v_zoom)

#define RLE_LINES_COPY_M10 \
    pix64 = AV_RN64(ref);\
    if (is_top_of_cell) {\
        pix64 = replicate64(pix64);\
        fill_64(dst + row_offset, pix64, (num_lines << 1) - 1, row_offset);\
        AVG_64(dst, ref, dst + row_offset);\
    } else \
        fill_64(dst, pix64, num_lines << 1, row_offset)

#define APPLY_DELTA_4 \
    AV_WN16A(dst + line_offset    ,\
             (AV_RN16(ref    ) + delta_tab->deltas[dyad1]) & 0x7F7F);\
    AV_WN16A(dst + line_offset + 2,\
             (AV_RN16(ref + 2) + delta_tab->deltas[dyad2]) & 0x7F7F);\
    if (mode >= 3) {\
        if (is_top_of_cell && !cell->ypos) {\
            AV_COPY32U(dst, dst + row_offset);\
        } else {\
            AVG_32(dst, ref, dst + row_offset);\
        }\
    }

#define APPLY_DELTA_8 \
    /* apply two 32-bit VQ deltas to next even line */\
    if (is_top_of_cell) { \
        AV_WN32A(dst + row_offset    , \
                 (replicate32(AV_RN32(ref    )) + delta_tab->deltas_m10[dyad1]) & 0x7F7F7F7F);\
        AV_WN32A(dst + row_offset + 4, \
                 (replicate32(AV_RN32(ref + 4)) + delta_tab->deltas_m10[dyad2]) & 0x7F7F7F7F);\
    } else { \
        AV_WN32A(dst + row_offset    , \
                 (AV_RN32(ref    ) + delta_tab->deltas_m10[dyad1]) & 0x7F7F7F7F);\
        AV_WN32A(dst + row_offset + 4, \
                 (AV_RN32(ref + 4) + delta_tab->deltas_m10[dyad2]) & 0x7F7F7F7F);\
    } \
    /* odd lines are not coded but rather interpolated/replicated */\
    /* first line of the cell on the top of image? - replicate */\
    /* otherwise - interpolate */\
    if (is_top_of_cell && !cell->ypos) {\
        AV_COPY64U(dst, dst + row_offset);\
    } else \
        AVG_64(dst, ref, dst + row_offset);


#define APPLY_DELTA_1011_INTER \
    if (mode == 10) { \
        AV_WN32A(dst                 , \
                 (AV_RN32(dst                 ) + delta_tab->deltas_m10[dyad1]) & 0x7F7F7F7F);\
        AV_WN32A(dst + 4             , \
                 (AV_RN32(dst + 4             ) + delta_tab->deltas_m10[dyad2]) & 0x7F7F7F7F);\
        AV_WN32A(dst + row_offset    , \
                 (AV_RN32(dst + row_offset    ) + delta_tab->deltas_m10[dyad1]) & 0x7F7F7F7F);\
        AV_WN32A(dst + row_offset + 4, \
                 (AV_RN32(dst + row_offset + 4) + delta_tab->deltas_m10[dyad2]) & 0x7F7F7F7F);\
    } else { \
        AV_WN16A(dst                 , \
                 (AV_RN16(dst                 ) + delta_tab->deltas[dyad1]) & 0x7F7F);\
        AV_WN16A(dst + 2             , \
                 (AV_RN16(dst + 2             ) + delta_tab->deltas[dyad2]) & 0x7F7F);\
        AV_WN16A(dst + row_offset    , \
                 (AV_RN16(dst + row_offset    ) + delta_tab->deltas[dyad1]) & 0x7F7F);\
        AV_WN16A(dst + row_offset + 2, \
                 (AV_RN16(dst + row_offset + 2) + delta_tab->deltas[dyad2]) & 0x7F7F);\
    }


static int decode_cell_data(Indeo3DecodeContext *ctx, Cell *cell,
                            uint8_t *block, uint8_t *ref_block,
                            ptrdiff_t row_offset, int h_zoom, int v_zoom, int mode,
                            const vqEntry *delta[2], int swap_quads[2],
                            const uint8_t **data_ptr, const uint8_t *last_ptr)
{
    int           x, y, line, num_lines;
    int           rle_blocks = 0;
    uint8_t       code, *dst, *ref;
    const vqEntry *delta_tab;
    unsigned int  dyad1, dyad2;
    uint64_t      pix64;
    int           skip_flag = 0, is_top_of_cell, is_first_row = 1;
    int           blk_row_offset, line_offset;

    blk_row_offset = (row_offset << (2 + v_zoom)) - (cell->width << 2);
    line_offset    = v_zoom ? row_offset : 0;

    if (cell->height & v_zoom || cell->width & h_zoom)
        return IV3_BAD_DATA;

    for (y = 0; y < cell->height; is_first_row = 0, y += 1 + v_zoom) {
        for (x = 0; x < cell->width; x += 1 + h_zoom) {
            ref = ref_block;
            dst = block;

            if (rle_blocks > 0) {
                if (mode <= 4) {
                    RLE_BLOCK_COPY;
                } else if (mode == 10 && !cell->mv_ptr) {
                    RLE_BLOCK_COPY_8;
                }
                rle_blocks--;
            } else {
                for (line = 0; line < 4;) {
                    num_lines = 1;
                    is_top_of_cell = is_first_row && !line;

                    /* select primary VQ table for odd, secondary for even lines */
                    if (mode <= 4)
                        delta_tab = delta[line & 1];
                    else
                        delta_tab = delta[1];
                    BUFFER_PRECHECK;
                    code = bytestream_get_byte(data_ptr);
                    if (code < 248) {
                        if (code < delta_tab->num_dyads) {
                            BUFFER_PRECHECK;
                            dyad1 = bytestream_get_byte(data_ptr);
                            dyad2 = code;
                            if (dyad1 >= delta_tab->num_dyads || dyad1 >= 248)
                                return IV3_BAD_DATA;
                        } else {
                            /* process QUADS */
                            code -= delta_tab->num_dyads;
                            dyad1 = code / delta_tab->quad_exp;
                            dyad2 = code % delta_tab->quad_exp;
                            if (swap_quads[line & 1])
                                FFSWAP(unsigned int, dyad1, dyad2);
                        }
                        if (mode <= 4) {
                            APPLY_DELTA_4;
                        } else if (mode == 10 && !cell->mv_ptr) {
                            APPLY_DELTA_8;
                        } else {
                            APPLY_DELTA_1011_INTER;
                        }
                    } else {
                        /* process RLE codes */
                        switch (code) {
                        case RLE_ESC_FC:
                            skip_flag  = 0;
                            rle_blocks = 1;
                            code       = 253;
                            /* FALLTHROUGH */
                        case RLE_ESC_FF:
                        case RLE_ESC_FE:
                        case RLE_ESC_FD:
                            num_lines = 257 - code - line;
                            if (num_lines <= 0)
                                return IV3_BAD_RLE;
                            if (mode <= 4) {
                                RLE_LINES_COPY;
                            } else if (mode == 10 && !cell->mv_ptr) {
                                RLE_LINES_COPY_M10;
                            }
                            break;
                        case RLE_ESC_FB:
                            BUFFER_PRECHECK;
                            code = bytestream_get_byte(data_ptr);
                            rle_blocks = (code & 0x1F) - 1; /* set block counter */
                            if (code >= 64 || rle_blocks < 0)
                                return IV3_BAD_COUNTER;
                            skip_flag = code & 0x20;
                            num_lines = 4 - line; /* enforce next block processing */
                            if (mode >= 10 || (cell->mv_ptr || !skip_flag)) {
                                if (mode <= 4) {
                                    RLE_LINES_COPY;
                                } else if (mode == 10 && !cell->mv_ptr) {
                                    RLE_LINES_COPY_M10;
                                }
                            }
                            break;
                        case RLE_ESC_F9:
                            skip_flag  = 1;
                            rle_blocks = 1;
                            /* FALLTHROUGH */
                        case RLE_ESC_FA:
                            if (line)
                                return IV3_BAD_RLE;
                            num_lines = 4; /* enforce next block processing */
                            if (cell->mv_ptr) {
                                if (mode <= 4) {
                                    RLE_LINES_COPY;
                                } else if (mode == 10 && !cell->mv_ptr) {
                                    RLE_LINES_COPY_M10;
                                }
                            }
                            break;
                        default:
                            return IV3_UNSUPPORTED;
                        }
                    }

                    line += num_lines;
                    ref  += row_offset * (num_lines << v_zoom);
                    dst  += row_offset * (num_lines << v_zoom);
                }
            }

            /* move to next horizontal block */
            block     += 4 << h_zoom;
            ref_block += 4 << h_zoom;
        }

        /* move to next line of blocks */
        ref_block += blk_row_offset;
        block     += blk_row_offset;
    }
    return IV3_NOERR;
}


/**
 *  Decode a vector-quantized cell.
 *  It consists of several routines, each of which handles one or more "modes"
 *  with which a cell can be encoded.
 *
 *  @param ctx      pointer to the decoder context
 *  @param avctx    ptr to the AVCodecContext
 *  @param plane    pointer to the plane descriptor
 *  @param cell     pointer to the cell  descriptor
 *  @param data_ptr pointer to the compressed data
 *  @param last_ptr pointer to the last byte to catch reads past end of buffer
 *  @return         number of consumed bytes or negative number in case of error
 */
static int decode_cell(Indeo3DecodeContext *ctx, AVCodecContext *avctx,
                       Plane *plane, Cell *cell, const uint8_t *data_ptr,
                       const uint8_t *last_ptr)
{
    int           x, mv_x, mv_y, mode, vq_index, prim_indx, second_indx;
    int           zoom_fac;
    int           offset, error = 0, swap_quads[2];
    uint8_t       code, *block, *ref_block = 0;
    const vqEntry *delta[2];
    const uint8_t *data_start = data_ptr;

    /* get coding mode and VQ table index from the VQ descriptor byte */
    code     = *data_ptr++;
    mode     = code >> 4;
    vq_index = code & 0xF;

    /* setup output and reference pointers */
    offset = (cell->ypos << 2) * plane->pitch + (cell->xpos << 2);
    block  =  plane->pixels[ctx->buf_sel] + offset;

    if (!cell->mv_ptr) {
        /* use previous line as reference for INTRA cells */
        ref_block = block - plane->pitch;
    } else if (mode >= 10) {
        /* for mode 10 and 11 INTER first copy the predicted cell into the current one */
        /* so we don't need to do data copying for each RLE code later */
        int ret = copy_cell(ctx, plane, cell);
        if (ret < 0)
            return ret;
    } else {
        /* set the pointer to the reference pixels for modes 0-4 INTER */
        mv_y      = cell->mv_ptr[0];
        mv_x      = cell->mv_ptr[1];

        /* -1 because there is an extra line on top for prediction */
        if ((cell->ypos << 2) + mv_y < -1 || (cell->xpos << 2) + mv_x < 0 ||
            ((cell->ypos + cell->height) << 2) + mv_y > plane->height     ||
            ((cell->xpos + cell->width)  << 2) + mv_x > plane->width) {
            av_log(ctx->avctx, AV_LOG_ERROR,
                   "Motion vectors point out of the frame.\n");
            return AVERROR_INVALIDDATA;
        }

        offset   += mv_y * plane->pitch + mv_x;
        ref_block = plane->pixels[ctx->buf_sel ^ 1] + offset;
    }

    /* select VQ tables as follows: */
    /* modes 0 and 3 use only the primary table for all lines in a block */
    /* while modes 1 and 4 switch between primary and secondary tables on alternate lines */
    if (mode == 1 || mode == 4) {
        code        = ctx->alt_quant[vq_index];
        prim_indx   = (code >> 4)  + ctx->cb_offset;
        second_indx = (code & 0xF) + ctx->cb_offset;
    } else {
        vq_index += ctx->cb_offset;
        prim_indx = second_indx = vq_index;
    }

    if (prim_indx >= 24 || second_indx >= 24) {
        av_log(avctx, AV_LOG_ERROR, "Invalid VQ table indexes! Primary: %d, secondary: %d!\n",
               prim_indx, second_indx);
        return AVERROR_INVALIDDATA;
    }

    delta[0] = &vq_tab[second_indx];
    delta[1] = &vq_tab[prim_indx];
    swap_quads[0] = second_indx >= 16;
    swap_quads[1] = prim_indx   >= 16;

    /* requantize the prediction if VQ index of this cell differs from VQ index */
    /* of the predicted cell in order to avoid overflows. */
    if (vq_index >= 8 && ref_block) {
        for (x = 0; x < cell->width << 2; x++)
            ref_block[x] = requant_tab[vq_index & 7][ref_block[x] & 127];
    }

    error = IV3_NOERR;

    switch (mode) {
    case 0: /*------------------ MODES 0 & 1 (4x4 block processing) --------------------*/
    case 1:
    case 3: /*------------------ MODES 3 & 4 (4x8 block processing) --------------------*/
    case 4:
        if (mode >= 3 && cell->mv_ptr) {
            av_log(avctx, AV_LOG_ERROR, "Attempt to apply Mode 3/4 to an INTER cell!\n");
            return AVERROR_INVALIDDATA;
        }

        zoom_fac = mode >= 3;
        error = decode_cell_data(ctx, cell, block, ref_block, plane->pitch,
                                 0, zoom_fac, mode, delta, swap_quads,
                                 &data_ptr, last_ptr);
        break;
    case 10: /*-------------------- MODE 10 (8x8 block processing) ---------------------*/
    case 11: /*----------------- MODE 11 (4x8 INTER block processing) ------------------*/
        if (mode == 10 && !cell->mv_ptr) { /* MODE 10 INTRA processing */
            error = decode_cell_data(ctx, cell, block, ref_block, plane->pitch,
                                     1, 1, mode, delta, swap_quads,
                                     &data_ptr, last_ptr);
        } else { /* mode 10 and 11 INTER processing */
            if (mode == 11 && !cell->mv_ptr) {
               av_log(avctx, AV_LOG_ERROR, "Attempt to use Mode 11 for an INTRA cell!\n");
               return AVERROR_INVALIDDATA;
            }

            zoom_fac = mode == 10;
            error = decode_cell_data(ctx, cell, block, ref_block, plane->pitch,
                                     zoom_fac, 1, mode, delta, swap_quads,
                                     &data_ptr, last_ptr);
        }
        break;
    default:
        av_log(avctx, AV_LOG_ERROR, "Unsupported coding mode: %d\n", mode);
        return AVERROR_INVALIDDATA;
    }//switch mode

    switch (error) {
    case IV3_BAD_RLE:
        av_log(avctx, AV_LOG_ERROR, "Mode %d: RLE code %X is not allowed at the current line\n",
               mode, data_ptr[-1]);
        return AVERROR_INVALIDDATA;
    case IV3_BAD_DATA:
        av_log(avctx, AV_LOG_ERROR, "Mode %d: invalid VQ data\n", mode);
        return AVERROR_INVALIDDATA;
    case IV3_BAD_COUNTER:
        av_log(avctx, AV_LOG_ERROR, "Mode %d: RLE-FB invalid counter: %d\n", mode, code);
        return AVERROR_INVALIDDATA;
    case IV3_UNSUPPORTED:
        av_log(avctx, AV_LOG_ERROR, "Mode %d: unsupported RLE code: %X\n", mode, data_ptr[-1]);
        return AVERROR_INVALIDDATA;
    case IV3_OUT_OF_DATA:
        av_log(avctx, AV_LOG_ERROR, "Mode %d: attempt to read past end of buffer\n", mode);
        return AVERROR_INVALIDDATA;
    }

    return data_ptr - data_start; /* report number of bytes consumed from the input buffer */
}


/* Binary tree codes. */
enum {
    H_SPLIT    = 0,
    V_SPLIT    = 1,
    INTRA_NULL = 2,
    INTER_DATA = 3
};


#define SPLIT_CELL(size, new_size) (new_size) = ((size) > 2) ? ((((size) + 2) >> 2) << 1) : 1

#define UPDATE_BITPOS(n) \
    ctx->skip_bits  += (n); \
    ctx->need_resync = 1

#define RESYNC_BITSTREAM \
    if (ctx->need_resync && !(get_bits_count(&ctx->gb) & 7)) { \
        skip_bits_long(&ctx->gb, ctx->skip_bits);              \
        ctx->skip_bits   = 0;                                  \
        ctx->need_resync = 0;                                  \
    }

#define CHECK_CELL \
    if (curr_cell.xpos + curr_cell.width > (plane->width >> 2) ||               \
        curr_cell.ypos + curr_cell.height > (plane->height >> 2)) {             \
        av_log(avctx, AV_LOG_ERROR, "Invalid cell: x=%d, y=%d, w=%d, h=%d\n",   \
               curr_cell.xpos, curr_cell.ypos, curr_cell.width, curr_cell.height); \
        return AVERROR_INVALIDDATA;                                                              \
    }


static int parse_bintree(Indeo3DecodeContext *ctx, AVCodecContext *avctx,
                         Plane *plane, int code, Cell *ref_cell,
                         const int depth, const int strip_width)
{
    Cell    curr_cell;
    int     bytes_used, ret;

    if (depth <= 0) {
        av_log(avctx, AV_LOG_ERROR, "Stack overflow (corrupted binary tree)!\n");
        return AVERROR_INVALIDDATA; // unwind recursion
    }

    curr_cell = *ref_cell; // clone parent cell
    if (code == H_SPLIT) {
        SPLIT_CELL(ref_cell->height, curr_cell.height);
        ref_cell->ypos   += curr_cell.height;
        ref_cell->height -= curr_cell.height;
        if (ref_cell->height <= 0 || curr_cell.height <= 0)
            return AVERROR_INVALIDDATA;
    } else if (code == V_SPLIT) {
        if (curr_cell.width > strip_width) {
            /* split strip */
            curr_cell.width = (curr_cell.width <= (strip_width << 1) ? 1 : 2) * strip_width;
        } else
            SPLIT_CELL(ref_cell->width, curr_cell.width);
        ref_cell->xpos  += curr_cell.width;
        ref_cell->width -= curr_cell.width;
        if (ref_cell->width <= 0 || curr_cell.width <= 0)
            return AVERROR_INVALIDDATA;
    }

    while (get_bits_left(&ctx->gb) >= 2) { /* loop until return */
        RESYNC_BITSTREAM;
        switch (code = get_bits(&ctx->gb, 2)) {
        case H_SPLIT:
        case V_SPLIT:
            if (parse_bintree(ctx, avctx, plane, code, &curr_cell, depth - 1, strip_width))
                return AVERROR_INVALIDDATA;
            break;
        case INTRA_NULL:
            if (!curr_cell.tree) { /* MC tree INTRA code */
                curr_cell.mv_ptr = 0; /* mark the current strip as INTRA */
                curr_cell.tree   = 1; /* enter the VQ tree */
            } else { /* VQ tree NULL code */
                RESYNC_BITSTREAM;
                code = get_bits(&ctx->gb, 2);
                if (code >= 2) {
                    av_log(avctx, AV_LOG_ERROR, "Invalid VQ_NULL code: %d\n", code);
                    return AVERROR_INVALIDDATA;
                }
                if (code == 1)
                    av_log(avctx, AV_LOG_ERROR, "SkipCell procedure not implemented yet!\n");

                CHECK_CELL
                if (!curr_cell.mv_ptr)
                    return AVERROR_INVALIDDATA;

                ret = copy_cell(ctx, plane, &curr_cell);
                return ret;
            }
            break;
        case INTER_DATA:
            if (!curr_cell.tree) { /* MC tree INTER code */
                unsigned mv_idx;
                /* get motion vector index and setup the pointer to the mv set */
                if (!ctx->need_resync)
                    ctx->next_cell_data = &ctx->gb.buffer[(get_bits_count(&ctx->gb) + 7) >> 3];
                if (ctx->next_cell_data >= ctx->last_byte) {
                    av_log(avctx, AV_LOG_ERROR, "motion vector out of array\n");
                    return AVERROR_INVALIDDATA;
                }
                mv_idx = *(ctx->next_cell_data++);
                if (mv_idx >= ctx->num_vectors) {
                    av_log(avctx, AV_LOG_ERROR, "motion vector index out of range\n");
                    return AVERROR_INVALIDDATA;
                }
                curr_cell.mv_ptr = &ctx->mc_vectors[mv_idx << 1];
                curr_cell.tree   = 1; /* enter the VQ tree */
                UPDATE_BITPOS(8);
            } else { /* VQ tree DATA code */
                if (!ctx->need_resync)
                    ctx->next_cell_data = &ctx->gb.buffer[(get_bits_count(&ctx->gb) + 7) >> 3];

                CHECK_CELL
                bytes_used = decode_cell(ctx, avctx, plane, &curr_cell,
                                         ctx->next_cell_data, ctx->last_byte);
                if (bytes_used < 0)
                    return AVERROR_INVALIDDATA;

                UPDATE_BITPOS(bytes_used << 3);
                ctx->next_cell_data += bytes_used;
                return 0;
            }
            break;
        }
    }//while

    return AVERROR_INVALIDDATA;
}


static int decode_plane(Indeo3DecodeContext *ctx, AVCodecContext *avctx,
                        Plane *plane, const uint8_t *data, int32_t data_size,
                        int32_t strip_width)
{
    Cell            curr_cell;
    unsigned        num_vectors;

    /* each plane data starts with mc_vector_count field, */
    /* an optional array of motion vectors followed by the vq data */
    num_vectors = bytestream_get_le32(&data); data_size -= 4;
    if (num_vectors > 256) {
        av_log(ctx->avctx, AV_LOG_ERROR,
               "Read invalid number of motion vectors %d\n", num_vectors);
        return AVERROR_INVALIDDATA;
    }
    if (num_vectors * 2 > data_size)
        return AVERROR_INVALIDDATA;

    ctx->num_vectors = num_vectors;
    ctx->mc_vectors  = num_vectors ? data : 0;

    /* init the bitreader */
    init_get_bits(&ctx->gb, &data[num_vectors * 2], (data_size - num_vectors * 2) << 3);
    ctx->skip_bits   = 0;
    ctx->need_resync = 0;

    ctx->last_byte = data + data_size;

    /* initialize the 1st cell and set its dimensions to whole plane */
    curr_cell.xpos   = curr_cell.ypos = 0;
    curr_cell.width  = plane->width  >> 2;
    curr_cell.height = plane->height >> 2;
    curr_cell.tree   = 0; // we are in the MC tree now
    curr_cell.mv_ptr = 0; // no motion vector = INTRA cell

    return parse_bintree(ctx, avctx, plane, INTRA_NULL, &curr_cell, CELL_STACK_MAX, strip_width);
}


#define OS_HDR_ID   MKBETAG('F', 'R', 'M', 'H')

static int decode_frame_headers(Indeo3DecodeContext *ctx, AVCodecContext *avctx,
                                const uint8_t *buf, int buf_size)
{
    GetByteContext gb;
    const uint8_t   *bs_hdr;
    uint32_t        frame_num, word2, check_sum, data_size;
    int             y_offset, u_offset, v_offset;
    uint32_t        starts[3], ends[3];
    uint16_t        height, width;
    int             i, j;

    bytestream2_init(&gb, buf, buf_size);

    /* parse and check the OS header */
    frame_num = bytestream2_get_le32(&gb);
    word2     = bytestream2_get_le32(&gb);
    check_sum = bytestream2_get_le32(&gb);
    data_size = bytestream2_get_le32(&gb);

    if ((frame_num ^ word2 ^ data_size ^ OS_HDR_ID) != check_sum) {
        av_log(avctx, AV_LOG_ERROR, "OS header checksum mismatch!\n");
        return AVERROR_INVALIDDATA;
    }

    /* parse the bitstream header */
    bs_hdr = gb.buffer;

    if (bytestream2_get_le16(&gb) != 32) {
        av_log(avctx, AV_LOG_ERROR, "Unsupported codec version!\n");
        return AVERROR_INVALIDDATA;
    }

    ctx->frame_num   =  frame_num;
    ctx->frame_flags =  bytestream2_get_le16(&gb);
    ctx->data_size   = (bytestream2_get_le32(&gb) + 7) >> 3;
    ctx->cb_offset   =  bytestream2_get_byte(&gb);

    if (ctx->data_size == 16)
        return 4;
    ctx->data_size = FFMIN(ctx->data_size, buf_size - 16);

    bytestream2_skip(&gb, 3); // skip reserved byte and checksum

    /* check frame dimensions */
    height = bytestream2_get_le16(&gb);
    width  = bytestream2_get_le16(&gb);
    if (av_image_check_size(width, height, 0, avctx))
        return AVERROR_INVALIDDATA;

    if (width != ctx->width || height != ctx->height) {
        int res;

        ff_dlog(avctx, "Frame dimensions changed!\n");

        if (width  < 16 || width  > 640 ||
            height < 16 || height > 480 ||
            width  &  3 || height &   3) {
            av_log(avctx, AV_LOG_ERROR,
                   "Invalid picture dimensions: %d x %d!\n", width, height);
            return AVERROR_INVALIDDATA;
        }
        free_frame_buffers(ctx);
        if ((res = allocate_frame_buffers(ctx, avctx, width, height)) < 0)
             return res;
        if ((res = ff_set_dimensions(avctx, width, height)) < 0)
            return res;
    }

    y_offset = bytestream2_get_le32(&gb);
    v_offset = bytestream2_get_le32(&gb);
    u_offset = bytestream2_get_le32(&gb);
    bytestream2_skip(&gb, 4);

    /* unfortunately there is no common order of planes in the buffer */
    /* so we use that sorting algo for determining planes data sizes  */
    starts[0] = y_offset;
    starts[1] = v_offset;
    starts[2] = u_offset;

    for (j = 0; j < 3; j++) {
        ends[j] = ctx->data_size;
        for (i = 2; i >= 0; i--)
            if (starts[i] < ends[j] && starts[i] > starts[j])
                ends[j] = starts[i];
    }

    ctx->y_data_size = ends[0] - starts[0];
    ctx->v_data_size = ends[1] - starts[1];
    ctx->u_data_size = ends[2] - starts[2];
    if (FFMIN3(y_offset, v_offset, u_offset) < 0 ||
        FFMAX3(y_offset, v_offset, u_offset) >= ctx->data_size - 16 ||
        FFMIN3(y_offset, v_offset, u_offset) < gb.buffer - bs_hdr + 16 ||
        FFMIN3(ctx->y_data_size, ctx->v_data_size, ctx->u_data_size) <= 0) {
        av_log(avctx, AV_LOG_ERROR, "One of the y/u/v offsets is invalid\n");
        return AVERROR_INVALIDDATA;
    }

    ctx->y_data_ptr = bs_hdr + y_offset;
    ctx->v_data_ptr = bs_hdr + v_offset;
    ctx->u_data_ptr = bs_hdr + u_offset;
    ctx->alt_quant  = gb.buffer;

    if (ctx->data_size == 16) {
        av_log(avctx, AV_LOG_DEBUG, "Sync frame encountered!\n");
        return 16;
    }

    if (ctx->frame_flags & BS_8BIT_PEL) {
        avpriv_request_sample(avctx, "8-bit pixel format");
        return AVERROR_PATCHWELCOME;
    }

    if (ctx->frame_flags & BS_MV_X_HALF || ctx->frame_flags & BS_MV_Y_HALF) {
        avpriv_request_sample(avctx, "Halfpel motion vectors");
        return AVERROR_PATCHWELCOME;
    }

    return 0;
}


/**
 *  Convert and output the current plane.
 *  All pixel values will be upsampled by shifting right by one bit.
 *
 *  @param[in]  plane        pointer to the descriptor of the plane being processed
 *  @param[in]  buf_sel      indicates which frame buffer the input data stored in
 *  @param[out] dst          pointer to the buffer receiving converted pixels
 *  @param[in]  dst_pitch    pitch for moving to the next y line
 *  @param[in]  dst_height   output plane height
 */
static void output_plane(const Plane *plane, int buf_sel, uint8_t *dst,
                         ptrdiff_t dst_pitch, int dst_height)
{
    int             x,y;
    const uint8_t   *src  = plane->pixels[buf_sel];
    ptrdiff_t       pitch = plane->pitch;

    dst_height = FFMIN(dst_height, plane->height);
    for (y = 0; y < dst_height; y++) {
        /* convert four pixels at once using SWAR */
        for (x = 0; x < plane->width >> 2; x++) {
            AV_WN32A(dst, (AV_RN32A(src) & 0x7F7F7F7F) << 1);
            src += 4;
            dst += 4;
        }

        for (x <<= 2; x < plane->width; x++)
            *dst++ = *src++ << 1;

        src += pitch     - plane->width;
        dst += dst_pitch - plane->width;
    }
}


static av_cold int decode_init(AVCodecContext *avctx)
{
    Indeo3DecodeContext *ctx = avctx->priv_data;

    ctx->avctx     = avctx;
    avctx->pix_fmt = AV_PIX_FMT_YUV410P;

    build_requant_tab();

    ff_hpeldsp_init(&ctx->hdsp, avctx->flags);

    return allocate_frame_buffers(ctx, avctx, avctx->width, avctx->height);
}


static int decode_frame(AVCodecContext *avctx, void *data, int *got_frame,
                        AVPacket *avpkt)
{
    Indeo3DecodeContext *ctx = avctx->priv_data;
    const uint8_t *buf = avpkt->data;
    int buf_size       = avpkt->size;
    AVFrame *frame     = data;
    int res;

    res = decode_frame_headers(ctx, avctx, buf, buf_size);
    if (res < 0)
        return res;

    /* skip sync(null) frames */
    if (res) {
        // we have processed 16 bytes but no data was decoded
        *got_frame = 0;
        return buf_size;
    }

    /* skip droppable INTER frames if requested */
    if (ctx->frame_flags & BS_NONREF &&
       (avctx->skip_frame >= AVDISCARD_NONREF))
        return 0;

    /* skip INTER frames if requested */
    if (!(ctx->frame_flags & BS_KEYFRAME) && avctx->skip_frame >= AVDISCARD_NONKEY)
        return 0;

    /* use BS_BUFFER flag for buffer switching */
    ctx->buf_sel = (ctx->frame_flags >> BS_BUFFER) & 1;

    if ((res = ff_get_buffer(avctx, frame, 0)) < 0)
        return res;

    /* decode luma plane */
    if ((res = decode_plane(ctx, avctx, ctx->planes, ctx->y_data_ptr, ctx->y_data_size, 40)))
        return res;

    /* decode chroma planes */
    if ((res = decode_plane(ctx, avctx, &ctx->planes[1], ctx->u_data_ptr, ctx->u_data_size, 10)))
        return res;

    if ((res = decode_plane(ctx, avctx, &ctx->planes[2], ctx->v_data_ptr, ctx->v_data_size, 10)))
        return res;

    output_plane(&ctx->planes[0], ctx->buf_sel,
                 frame->data[0], frame->linesize[0],
                 avctx->height);
    output_plane(&ctx->planes[1], ctx->buf_sel,
                 frame->data[1], frame->linesize[1],
                 (avctx->height + 3) >> 2);
    output_plane(&ctx->planes[2], ctx->buf_sel,
                 frame->data[2], frame->linesize[2],
                 (avctx->height + 3) >> 2);

    *got_frame = 1;

    return buf_size;
}


static av_cold int decode_close(AVCodecContext *avctx)
{
    free_frame_buffers(avctx->priv_data);

    return 0;
}

AVCodec ff_indeo3_decoder = {
    .name           = "indeo3",
    .long_name      = NULL_IF_CONFIG_SMALL("Intel Indeo 3"),
    .type           = AVMEDIA_TYPE_VIDEO,
    .id             = AV_CODEC_ID_INDEO3,
    .priv_data_size = sizeof(Indeo3DecodeContext),
    .init           = decode_init,
    .close          = decode_close,
    .decode         = decode_frame,
    .capabilities   = AV_CODEC_CAP_DR1,
};<|MERGE_RESOLUTION|>--- conflicted
+++ resolved
@@ -165,14 +165,9 @@
 static av_cold int allocate_frame_buffers(Indeo3DecodeContext *ctx,
                                           AVCodecContext *avctx, int luma_width, int luma_height)
 {
-<<<<<<< HEAD
     int p, chroma_width, chroma_height;
-    int luma_pitch, chroma_pitch, luma_size, chroma_size;
-=======
-    int p, luma_width, luma_height, chroma_width, chroma_height;
     int luma_size, chroma_size;
     ptrdiff_t luma_pitch, chroma_pitch;
->>>>>>> 746c56b7
 
     if (luma_width  < 16 || luma_width  > 640 ||
         luma_height < 16 || luma_height > 480 ||
