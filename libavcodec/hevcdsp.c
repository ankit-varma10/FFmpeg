/*
 * HEVC video decoder
 *
 * Copyright (C) 2012 - 2013 Guillaume Martres
 * Copyright (C) 2013 - 2014 Pierre-Edouard Lepere
 *
 *
 * This file is part of FFmpeg.
 *
 * FFmpeg is free software; you can redistribute it and/or
 * modify it under the terms of the GNU Lesser General Public
 * License as published by the Free Software Foundation; either
 * version 2.1 of the License, or (at your option) any later version.
 *
 * FFmpeg is distributed in the hope that it will be useful,
 * but WITHOUT ANY WARRANTY; without even the implied warranty of
 * MERCHANTABILITY or FITNESS FOR A PARTICULAR PURPOSE.  See the GNU
 * Lesser General Public License for more details.
 *
 * You should have received a copy of the GNU Lesser General Public
 * License along with FFmpeg; if not, write to the Free Software
 * Foundation, Inc., 51 Franklin Street, Fifth Floor, Boston, MA 02110-1301 USA
 */

#include "hevcdsp.h"

static const int8_t transform[32][32] = {
    { 64,  64,  64,  64,  64,  64,  64,  64,  64,  64,  64,  64,  64,  64,  64,  64,
      64,  64,  64,  64,  64,  64,  64,  64,  64,  64,  64,  64,  64,  64,  64,  64 },
    { 90,  90,  88,  85,  82,  78,  73,  67,  61,  54,  46,  38,  31,  22,  13,   4,
      -4, -13, -22, -31, -38, -46, -54, -61, -67, -73, -78, -82, -85, -88, -90, -90 },
    { 90,  87,  80,  70,  57,  43,  25,   9,  -9, -25, -43, -57, -70, -80, -87, -90,
     -90, -87, -80, -70, -57, -43, -25,  -9,   9,  25,  43,  57,  70,  80,  87,  90 },
    { 90,  82,  67,  46,  22,  -4, -31, -54, -73, -85, -90, -88, -78, -61, -38, -13,
      13,  38,  61,  78,  88,  90,  85,  73,  54,  31,   4, -22, -46, -67, -82, -90 },
    { 89,  75,  50,  18, -18, -50, -75, -89, -89, -75, -50, -18,  18,  50,  75,  89,
      89,  75,  50,  18, -18, -50, -75, -89, -89, -75, -50, -18,  18,  50,  75,  89 },
    { 88,  67,  31, -13, -54, -82, -90, -78, -46, -4,   38,  73,  90,  85,  61,  22,
     -22, -61, -85, -90, -73, -38,   4,  46,  78,  90,  82,  54,  13, -31, -67, -88 },
    { 87,  57,   9, -43, -80, -90, -70, -25,  25,  70,  90,  80,  43,  -9, -57, -87,
     -87, -57,  -9,  43,  80,  90,  70,  25, -25, -70, -90, -80, -43,   9,  57,  87 },
    { 85,  46, -13, -67, -90, -73, -22,  38,  82,  88,  54,  -4, -61, -90, -78, -31,
      31,  78,  90,  61,   4, -54, -88, -82, -38,  22,  73,  90,  67,  13, -46, -85 },
    { 83,  36, -36, -83, -83, -36,  36,  83,  83,  36, -36, -83, -83, -36,  36,  83,
      83,  36, -36, -83, -83, -36,  36,  83,  83,  36, -36, -83, -83, -36,  36,  83 },
    { 82,  22, -54, -90, -61,  13,  78,  85,  31, -46, -90, -67,   4,  73,  88,  38,
     -38, -88, -73,  -4,  67,  90,  46, -31, -85, -78, -13,  61,  90,  54, -22, -82 },
    { 80,   9, -70, -87, -25,  57,  90,  43, -43, -90, -57,  25,  87,  70,  -9, -80,
     -80,  -9,  70,  87,  25, -57, -90, -43,  43,  90,  57, -25, -87, -70,   9,  80 },
    { 78,  -4, -82, -73,  13,  85,  67, -22, -88, -61,  31,  90,  54, -38, -90, -46,
      46,  90,  38, -54, -90, -31,  61,  88,  22, -67, -85, -13,  73,  82,   4, -78 },
    { 75, -18, -89, -50,  50,  89,  18, -75, -75,  18,  89,  50, -50, -89, -18,  75,
      75, -18, -89, -50,  50,  89,  18, -75, -75,  18,  89,  50, -50, -89, -18,  75 },
    { 73, -31, -90, -22,  78,  67, -38, -90, -13,  82,  61, -46, -88,  -4,  85,  54,
     -54, -85,   4,  88,  46, -61, -82,  13,  90,  38, -67, -78,  22,  90,  31, -73 },
    { 70, -43, -87,   9,  90,  25, -80, -57,  57,  80, -25, -90,  -9,  87,  43, -70,
     -70,  43,  87,  -9, -90, -25,  80,  57, -57, -80,  25,  90,   9, -87, -43,  70 },
    { 67, -54, -78,  38,  85, -22, -90,   4,  90,  13, -88, -31,  82,  46, -73, -61,
      61,  73, -46, -82,  31,  88, -13, -90,  -4,  90,  22, -85, -38,  78,  54, -67 },
    { 64, -64, -64,  64,  64, -64, -64,  64,  64, -64, -64,  64,  64, -64, -64,  64,
      64, -64, -64,  64,  64, -64, -64,  64,  64, -64, -64,  64,  64, -64, -64,  64 },
    { 61, -73, -46,  82,  31, -88, -13,  90,  -4, -90,  22,  85, -38, -78,  54,  67,
     -67, -54,  78,  38, -85, -22,  90,   4, -90,  13,  88, -31, -82,  46,  73, -61 },
    { 57, -80, -25,  90,  -9, -87,  43,  70, -70, -43,  87,   9, -90,  25,  80, -57,
     -57,  80,  25, -90,   9,  87, -43, -70,  70,  43, -87,  -9,  90, -25, -80,  57 },
    { 54, -85,  -4,  88, -46, -61,  82,  13, -90,  38,  67, -78, -22,  90, -31, -73,
      73,  31, -90,  22,  78, -67, -38,  90, -13, -82,  61,  46, -88,   4,  85, -54 },
    { 50, -89,  18,  75, -75, -18,  89, -50, -50,  89, -18, -75,  75,  18, -89,  50,
      50, -89,  18,  75, -75, -18,  89, -50, -50,  89, -18, -75,  75,  18, -89,  50 },
    { 46, -90,  38,  54, -90,  31,  61, -88,  22,  67, -85,  13,  73, -82,   4,  78,
     -78,  -4,  82, -73, -13,  85, -67, -22,  88, -61, -31,  90, -54, -38,  90, -46 },
    { 43, -90,  57,  25, -87,  70,   9, -80,  80,  -9, -70,  87, -25, -57,  90, -43,
     -43,  90, -57, -25,  87, -70,  -9,  80, -80,   9,  70, -87,  25,  57, -90,  43 },
    { 38, -88,  73,  -4, -67,  90, -46, -31,  85, -78,  13,  61, -90,  54,  22, -82,
      82, -22, -54,  90, -61, -13,  78, -85,  31,  46, -90,  67,   4, -73,  88, -38 },
    { 36, -83,  83, -36, -36,  83, -83,  36,  36, -83,  83, -36, -36,  83, -83,  36,
      36, -83,  83, -36, -36,  83, -83,  36,  36, -83,  83, -36, -36,  83, -83,  36 },
    { 31, -78,  90, -61,   4,  54, -88,  82, -38, -22,  73, -90,  67, -13, -46,  85,
     -85,  46,  13, -67,  90, -73,  22,  38, -82,  88, -54,  -4,  61, -90,  78, -31 },
    { 25, -70,  90, -80,  43,   9, -57,  87, -87,  57,  -9, -43,  80, -90,  70, -25,
     -25,  70, -90,  80, -43,  -9,  57, -87,  87, -57,   9,  43, -80,  90, -70,  25 },
    { 22, -61,  85, -90,  73, -38,  -4,  46, -78,  90, -82,  54, -13, -31,  67, -88,
      88, -67,  31,  13, -54,  82, -90,  78, -46,   4,  38, -73,  90, -85,  61, -22 },
    { 18, -50,  75, -89,  89, -75,  50, -18, -18,  50, -75,  89, -89,  75, -50,  18,
      18, -50,  75, -89,  89, -75,  50, -18, -18,  50, -75,  89, -89,  75, -50,  18 },
    { 13, -38,  61, -78,  88, -90,  85, -73,  54, -31,   4,  22, -46,  67, -82,  90,
     -90,  82, -67,  46, -22,  -4,  31, -54,  73, -85,  90, -88,  78, -61,  38, -13 },
    {  9, -25,  43, -57,  70, -80,  87, -90,  90, -87,  80, -70,  57, -43,  25, -9,
      -9,  25, -43,  57, -70,  80, -87,  90, -90,  87, -80,  70, -57,  43, -25,   9 },
    {  4, -13,  22, -31,  38, -46,  54, -61,  67, -73,  78, -82,  85, -88,  90, -90,
      90, -90,  88, -85,  82, -78,  73, -67,  61, -54,  46, -38,  31, -22,  13,  -4 },
};

DECLARE_ALIGNED(16, const int8_t, ff_hevc_epel_filters[7][4]) = {
    { -2, 58, 10, -2},
    { -4, 54, 16, -2},
    { -6, 46, 28, -4},
    { -4, 36, 36, -4},
    { -4, 28, 46, -6},
    { -2, 16, 54, -4},
    { -2, 10, 58, -2},
};

DECLARE_ALIGNED(16, const int8_t, ff_hevc_qpel_filters[3][16]) = {
    { -1,  4,-10, 58, 17, -5,  1,  0, -1,  4,-10, 58, 17, -5,  1,  0},
    { -1,  4,-11, 40, 40,-11,  4, -1, -1,  4,-11, 40, 40,-11,  4, -1},
    {  0,  1, -5, 17, 58,-10,  4, -1,  0,  1, -5, 17, 58,-10,  4, -1}
};

#define BIT_DEPTH 8
#include "hevcdsp_template.c"
#undef BIT_DEPTH

#define BIT_DEPTH 9
#include "hevcdsp_template.c"
#undef BIT_DEPTH

#define BIT_DEPTH 10
#include "hevcdsp_template.c"
#undef BIT_DEPTH

#define BIT_DEPTH 12
#include "hevcdsp_template.c"
#undef BIT_DEPTH

void ff_hevc_dsp_init(HEVCDSPContext *hevcdsp, int bit_depth)
{
#undef FUNC
#define FUNC(a, depth) a ## _ ## depth

#undef PEL_FUNC
#define PEL_FUNC(dst1, idx1, idx2, a, depth)                                   \
    for(i = 0 ; i < 10 ; i++)                                                  \
{                                                                              \
    hevcdsp->dst1[i][idx1][idx2] = a ## _ ## depth;                            \
}

#undef EPEL_FUNCS
#define EPEL_FUNCS(depth)                                                     \
    PEL_FUNC(put_hevc_epel, 0, 0, put_hevc_pel_pixels, depth);                \
    PEL_FUNC(put_hevc_epel, 0, 1, put_hevc_epel_h, depth);                    \
    PEL_FUNC(put_hevc_epel, 1, 0, put_hevc_epel_v, depth);                    \
    PEL_FUNC(put_hevc_epel, 1, 1, put_hevc_epel_hv, depth)

#undef EPEL_UNI_FUNCS
#define EPEL_UNI_FUNCS(depth)                                                 \
    PEL_FUNC(put_hevc_epel_uni, 0, 0, put_hevc_pel_uni_pixels, depth);        \
    PEL_FUNC(put_hevc_epel_uni, 0, 1, put_hevc_epel_uni_h, depth);            \
    PEL_FUNC(put_hevc_epel_uni, 1, 0, put_hevc_epel_uni_v, depth);            \
    PEL_FUNC(put_hevc_epel_uni, 1, 1, put_hevc_epel_uni_hv, depth);           \
    PEL_FUNC(put_hevc_epel_uni_w, 0, 0, put_hevc_pel_uni_w_pixels, depth);    \
    PEL_FUNC(put_hevc_epel_uni_w, 0, 1, put_hevc_epel_uni_w_h, depth);        \
    PEL_FUNC(put_hevc_epel_uni_w, 1, 0, put_hevc_epel_uni_w_v, depth);        \
    PEL_FUNC(put_hevc_epel_uni_w, 1, 1, put_hevc_epel_uni_w_hv, depth)

#undef EPEL_BI_FUNCS
#define EPEL_BI_FUNCS(depth)                                                \
    PEL_FUNC(put_hevc_epel_bi, 0, 0, put_hevc_pel_bi_pixels, depth);        \
    PEL_FUNC(put_hevc_epel_bi, 0, 1, put_hevc_epel_bi_h, depth);            \
    PEL_FUNC(put_hevc_epel_bi, 1, 0, put_hevc_epel_bi_v, depth);            \
    PEL_FUNC(put_hevc_epel_bi, 1, 1, put_hevc_epel_bi_hv, depth);           \
    PEL_FUNC(put_hevc_epel_bi_w, 0, 0, put_hevc_pel_bi_w_pixels, depth);    \
    PEL_FUNC(put_hevc_epel_bi_w, 0, 1, put_hevc_epel_bi_w_h, depth);        \
    PEL_FUNC(put_hevc_epel_bi_w, 1, 0, put_hevc_epel_bi_w_v, depth);        \
    PEL_FUNC(put_hevc_epel_bi_w, 1, 1, put_hevc_epel_bi_w_hv, depth)

#undef QPEL_FUNCS
#define QPEL_FUNCS(depth)                                                     \
    PEL_FUNC(put_hevc_qpel, 0, 0, put_hevc_pel_pixels, depth);                \
    PEL_FUNC(put_hevc_qpel, 0, 1, put_hevc_qpel_h, depth);                    \
    PEL_FUNC(put_hevc_qpel, 1, 0, put_hevc_qpel_v, depth);                    \
    PEL_FUNC(put_hevc_qpel, 1, 1, put_hevc_qpel_hv, depth)

#undef QPEL_UNI_FUNCS
#define QPEL_UNI_FUNCS(depth)                                                 \
    PEL_FUNC(put_hevc_qpel_uni, 0, 0, put_hevc_pel_uni_pixels, depth);        \
    PEL_FUNC(put_hevc_qpel_uni, 0, 1, put_hevc_qpel_uni_h, depth);            \
    PEL_FUNC(put_hevc_qpel_uni, 1, 0, put_hevc_qpel_uni_v, depth);            \
    PEL_FUNC(put_hevc_qpel_uni, 1, 1, put_hevc_qpel_uni_hv, depth);           \
    PEL_FUNC(put_hevc_qpel_uni_w, 0, 0, put_hevc_pel_uni_w_pixels, depth);    \
    PEL_FUNC(put_hevc_qpel_uni_w, 0, 1, put_hevc_qpel_uni_w_h, depth);        \
    PEL_FUNC(put_hevc_qpel_uni_w, 1, 0, put_hevc_qpel_uni_w_v, depth);        \
    PEL_FUNC(put_hevc_qpel_uni_w, 1, 1, put_hevc_qpel_uni_w_hv, depth)

#undef QPEL_BI_FUNCS
#define QPEL_BI_FUNCS(depth)                                                  \
    PEL_FUNC(put_hevc_qpel_bi, 0, 0, put_hevc_pel_bi_pixels, depth);          \
    PEL_FUNC(put_hevc_qpel_bi, 0, 1, put_hevc_qpel_bi_h, depth);              \
    PEL_FUNC(put_hevc_qpel_bi, 1, 0, put_hevc_qpel_bi_v, depth);              \
    PEL_FUNC(put_hevc_qpel_bi, 1, 1, put_hevc_qpel_bi_hv, depth);             \
    PEL_FUNC(put_hevc_qpel_bi_w, 0, 0, put_hevc_pel_bi_w_pixels, depth);      \
    PEL_FUNC(put_hevc_qpel_bi_w, 0, 1, put_hevc_qpel_bi_w_h, depth);          \
    PEL_FUNC(put_hevc_qpel_bi_w, 1, 0, put_hevc_qpel_bi_w_v, depth);          \
    PEL_FUNC(put_hevc_qpel_bi_w, 1, 1, put_hevc_qpel_bi_w_hv, depth)

#define HEVC_DSP(depth)                                                     \
    hevcdsp->put_pcm                = FUNC(put_pcm, depth);                 \
    hevcdsp->transform_add[0]       = FUNC(transform_add4x4, depth);        \
    hevcdsp->transform_add[1]       = FUNC(transform_add8x8, depth);        \
    hevcdsp->transform_add[2]       = FUNC(transform_add16x16, depth);      \
    hevcdsp->transform_add[3]       = FUNC(transform_add32x32, depth);      \
    hevcdsp->transform_skip         = FUNC(transform_skip, depth);          \
    hevcdsp->transform_rdpcm        = FUNC(transform_rdpcm, depth);         \
    hevcdsp->idct_4x4_luma          = FUNC(transform_4x4_luma, depth);      \
    hevcdsp->idct[0]                = FUNC(idct_4x4, depth);                \
    hevcdsp->idct[1]                = FUNC(idct_8x8, depth);                \
    hevcdsp->idct[2]                = FUNC(idct_16x16, depth);              \
    hevcdsp->idct[3]                = FUNC(idct_32x32, depth);              \
                                                                            \
    hevcdsp->idct_dc[0]             = FUNC(idct_4x4_dc, depth);             \
    hevcdsp->idct_dc[1]             = FUNC(idct_8x8_dc, depth);             \
    hevcdsp->idct_dc[2]             = FUNC(idct_16x16_dc, depth);           \
    hevcdsp->idct_dc[3]             = FUNC(idct_32x32_dc, depth);           \
                                                                            \
    hevcdsp->sao_band_filter    = FUNC(sao_band_filter_0, depth);              \
    hevcdsp->sao_edge_filter[0] = FUNC(sao_edge_filter_0, depth);              \
    hevcdsp->sao_edge_filter[1] = FUNC(sao_edge_filter_1, depth);              \
                                                                               \
    QPEL_FUNCS(depth);                                                         \
    QPEL_UNI_FUNCS(depth);                                                     \
    QPEL_BI_FUNCS(depth);                                                      \
    EPEL_FUNCS(depth);                                                         \
    EPEL_UNI_FUNCS(depth);                                                     \
    EPEL_BI_FUNCS(depth);                                                      \
                                                                               \
    hevcdsp->hevc_h_loop_filter_luma     = FUNC(hevc_h_loop_filter_luma, depth);   \
    hevcdsp->hevc_v_loop_filter_luma     = FUNC(hevc_v_loop_filter_luma, depth);   \
    hevcdsp->hevc_h_loop_filter_chroma   = FUNC(hevc_h_loop_filter_chroma, depth); \
    hevcdsp->hevc_v_loop_filter_chroma   = FUNC(hevc_v_loop_filter_chroma, depth); \
    hevcdsp->hevc_h_loop_filter_luma_c   = FUNC(hevc_h_loop_filter_luma, depth);   \
    hevcdsp->hevc_v_loop_filter_luma_c   = FUNC(hevc_v_loop_filter_luma, depth);   \
    hevcdsp->hevc_h_loop_filter_chroma_c = FUNC(hevc_h_loop_filter_chroma, depth); \
    hevcdsp->hevc_v_loop_filter_chroma_c = FUNC(hevc_v_loop_filter_chroma, depth)
int i = 0;

    switch (bit_depth) {
    case 9:
        HEVC_DSP(9);
        break;
    case 10:
        HEVC_DSP(10);
        break;
    case 12:
        HEVC_DSP(12);
        break;
    default:
        HEVC_DSP(8);
        break;
    }
<<<<<<< HEAD
    if (ARCH_X86) ff_hevcdsp_init_x86(hevcdsp, bit_depth);
=======

    if (ARCH_X86)
        ff_hevc_dsp_init_x86(hevcdsp, bit_depth);
>>>>>>> 1a880b2f
}<|MERGE_RESOLUTION|>--- conflicted
+++ resolved
@@ -247,11 +247,7 @@
         HEVC_DSP(8);
         break;
     }
-<<<<<<< HEAD
-    if (ARCH_X86) ff_hevcdsp_init_x86(hevcdsp, bit_depth);
-=======
 
     if (ARCH_X86)
         ff_hevc_dsp_init_x86(hevcdsp, bit_depth);
->>>>>>> 1a880b2f
 }