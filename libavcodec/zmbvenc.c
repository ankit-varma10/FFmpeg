/*
 * Zip Motion Blocks Video (ZMBV) encoder
 * Copyright (c) 2006 Konstantin Shishkov
 *
 * This file is part of FFmpeg.
 *
 * FFmpeg is free software; you can redistribute it and/or
 * modify it under the terms of the GNU Lesser General Public
 * License as published by the Free Software Foundation; either
 * version 2.1 of the License, or (at your option) any later version.
 *
 * FFmpeg is distributed in the hope that it will be useful,
 * but WITHOUT ANY WARRANTY; without even the implied warranty of
 * MERCHANTABILITY or FITNESS FOR A PARTICULAR PURPOSE.  See the GNU
 * Lesser General Public License for more details.
 *
 * You should have received a copy of the GNU Lesser General Public
 * License along with FFmpeg; if not, write to the Free Software
 * Foundation, Inc., 51 Franklin Street, Fifth Floor, Boston, MA 02110-1301 USA
 */

/**
 * @file
 * Zip Motion Blocks Video encoder
 */

#include <stdio.h>
#include <stdlib.h>

#include "libavutil/common.h"
#include "libavutil/intreadwrite.h"
#include "avcodec.h"
#include "internal.h"

#include <zlib.h>

#define ZMBV_KEYFRAME 1
#define ZMBV_DELTAPAL 2

#define ZMBV_BLOCK 16

/**
 * Encoder context
 */
typedef struct ZmbvEncContext {
    AVCodecContext *avctx;

    int range;
    uint8_t *comp_buf, *work_buf;
    uint8_t pal[768];
    uint32_t pal2[256]; //for quick comparisons
    uint8_t *prev;
    int pstride;
    int comp_size;
    int keyint, curfrm;
    z_stream zstream;

    int score_tab[256];
} ZmbvEncContext;


/** Block comparing function
 * XXX should be optimized and moved to DSPContext
 * TODO handle out of edge ME
 */
static inline int block_cmp(ZmbvEncContext *c, uint8_t *src, int stride,
                            uint8_t *src2, int stride2, int bw, int bh,
                            int *xored)
{
    int sum = 0;
    int i, j;
    uint8_t histogram[256] = {0};

    *xored = 0;
    for(j = 0; j < bh; j++){
        for(i = 0; i < bw; i++){
            int t = src[i] ^ src2[i];
            histogram[t]++;
            *xored |= t;
        }
        src += stride;
        src2 += stride2;
    }

    for(i = 1; i < 256; i++)
        sum += c->score_tab[histogram[i]];

    return sum;
}

/** Motion estimation function
 * TODO make better ME decisions
 */
static int zmbv_me(ZmbvEncContext *c, uint8_t *src, int sstride, uint8_t *prev,
                   int pstride, int x, int y, int *mx, int *my, int *xored)
{
    int dx, dy, tx, ty, tv, bv, bw, bh;

    *mx = *my = 0;
    bw = FFMIN(ZMBV_BLOCK, c->avctx->width - x);
    bh = FFMIN(ZMBV_BLOCK, c->avctx->height - y);
    bv = block_cmp(c, src, sstride, prev, pstride, bw, bh, xored);
    if(!bv) return 0;
    for(ty = FFMAX(y - c->range, 0); ty < FFMIN(y + c->range, c->avctx->height - bh); ty++){
        for(tx = FFMAX(x - c->range, 0); tx < FFMIN(x + c->range, c->avctx->width - bw); tx++){
            if(tx == x && ty == y) continue; // we already tested this block
            dx = tx - x;
            dy = ty - y;
            tv = block_cmp(c, src, sstride, prev + dx + dy * pstride, pstride, bw, bh, xored);
            if(tv < bv){
                 bv = tv;
                 *mx = dx;
                 *my = dy;
                 if(!bv) return 0;
             }
         }
    }
    return bv;
}

static int encode_frame(AVCodecContext *avctx, AVPacket *pkt,
                        const AVFrame *pict, int *got_packet)
{
    ZmbvEncContext * const c = avctx->priv_data;
    const AVFrame * const p = pict;
    uint8_t *src, *prev, *buf;
    uint32_t *palptr;
    int keyframe, chpal;
    int fl;
    int work_size = 0, pkt_size;
    int bw, bh;
    int i, j, ret;

    keyframe = !c->curfrm;
    c->curfrm++;
    if(c->curfrm == c->keyint)
        c->curfrm = 0;
#if FF_API_CODED_FRAME
FF_DISABLE_DEPRECATION_WARNINGS
    avctx->coded_frame->pict_type = keyframe ? AV_PICTURE_TYPE_I : AV_PICTURE_TYPE_P;
    avctx->coded_frame->key_frame = keyframe;
FF_ENABLE_DEPRECATION_WARNINGS
#endif
    chpal = !keyframe && memcmp(p->data[1], c->pal2, 1024);

    palptr = (uint32_t*)p->data[1];
    src = p->data[0];
    prev = c->prev;
    if(chpal){
        uint8_t tpal[3];
        for(i = 0; i < 256; i++){
            AV_WB24(tpal, palptr[i]);
            c->work_buf[work_size++] = tpal[0] ^ c->pal[i * 3 + 0];
            c->work_buf[work_size++] = tpal[1] ^ c->pal[i * 3 + 1];
            c->work_buf[work_size++] = tpal[2] ^ c->pal[i * 3 + 2];
            c->pal[i * 3 + 0] = tpal[0];
            c->pal[i * 3 + 1] = tpal[1];
            c->pal[i * 3 + 2] = tpal[2];
        }
        memcpy(c->pal2, p->data[1], 1024);
    }
    if(keyframe){
        for(i = 0; i < 256; i++){
            AV_WB24(c->pal+(i*3), palptr[i]);
        }
        memcpy(c->work_buf, c->pal, 768);
        memcpy(c->pal2, p->data[1], 1024);
        work_size = 768;
        for(i = 0; i < avctx->height; i++){
            memcpy(c->work_buf + work_size, src, avctx->width);
            src += p->linesize[0];
            work_size += avctx->width;
        }
    }else{
        int x, y, bh2, bw2, xored;
        uint8_t *tsrc, *tprev;
        uint8_t *mv;
        int mx, my;

        bw = (avctx->width + ZMBV_BLOCK - 1) / ZMBV_BLOCK;
        bh = (avctx->height + ZMBV_BLOCK - 1) / ZMBV_BLOCK;
        mv = c->work_buf + work_size;
        memset(c->work_buf + work_size, 0, (bw * bh * 2 + 3) & ~3);
        work_size += (bw * bh * 2 + 3) & ~3;
        /* for now just XOR'ing */
        for(y = 0; y < avctx->height; y += ZMBV_BLOCK) {
            bh2 = FFMIN(avctx->height - y, ZMBV_BLOCK);
            for(x = 0; x < avctx->width; x += ZMBV_BLOCK, mv += 2) {
                bw2 = FFMIN(avctx->width - x, ZMBV_BLOCK);

                tsrc = src + x;
                tprev = prev + x;

                zmbv_me(c, tsrc, p->linesize[0], tprev, c->pstride, x, y, &mx, &my, &xored);
                mv[0] = (mx << 1) | !!xored;
                mv[1] = my << 1;
                tprev += mx + my * c->pstride;
                if(xored){
                    for(j = 0; j < bh2; j++){
                        for(i = 0; i < bw2; i++)
                            c->work_buf[work_size++] = tsrc[i] ^ tprev[i];
                        tsrc += p->linesize[0];
                        tprev += c->pstride;
                    }
                }
            }
            src += p->linesize[0] * ZMBV_BLOCK;
            prev += c->pstride * ZMBV_BLOCK;
        }
    }
    /* save the previous frame */
    src = p->data[0];
    prev = c->prev;
    for(i = 0; i < avctx->height; i++){
        memcpy(prev, src, avctx->width);
        prev += c->pstride;
        src += p->linesize[0];
    }

    if (keyframe)
        deflateReset(&c->zstream);

    c->zstream.next_in = c->work_buf;
    c->zstream.avail_in = work_size;
    c->zstream.total_in = 0;

    c->zstream.next_out = c->comp_buf;
    c->zstream.avail_out = c->comp_size;
    c->zstream.total_out = 0;
    if(deflate(&c->zstream, Z_SYNC_FLUSH) != Z_OK){
        av_log(avctx, AV_LOG_ERROR, "Error compressing data\n");
        return -1;
    }

    pkt_size = c->zstream.total_out + 1 + 6*keyframe;
    if ((ret = ff_alloc_packet2(avctx, pkt, pkt_size, 0)) < 0)
        return ret;
    buf = pkt->data;

    fl = (keyframe ? ZMBV_KEYFRAME : 0) | (chpal ? ZMBV_DELTAPAL : 0);
    *buf++ = fl;
    if (keyframe) {
        *buf++ = 0; // hi ver
        *buf++ = 1; // lo ver
        *buf++ = 1; // comp
        *buf++ = 4; // format - 8bpp
        *buf++ = ZMBV_BLOCK; // block width
        *buf++ = ZMBV_BLOCK; // block height
    }
    memcpy(buf, c->comp_buf, c->zstream.total_out);

    pkt->flags |= AV_PKT_FLAG_KEY*keyframe;
    *got_packet = 1;

    return 0;
}

static av_cold int encode_end(AVCodecContext *avctx)
{
    ZmbvEncContext * const c = avctx->priv_data;

    av_freep(&c->comp_buf);
    av_freep(&c->work_buf);

    deflateEnd(&c->zstream);
    av_freep(&c->prev);

    return 0;
}

/**
 * Init zmbv encoder
 */
static av_cold int encode_init(AVCodecContext *avctx)
{
    ZmbvEncContext * const c = avctx->priv_data;
    int zret; // Zlib return code
    int i;
    int lvl = 9;

    for(i=1; i<256; i++)
<<<<<<< HEAD
        score_tab[i]= -i * log2(i/(double)(ZMBV_BLOCK*ZMBV_BLOCK)) * 256;
=======
        c->score_tab[i] = -i * log(i / (double)(ZMBV_BLOCK * ZMBV_BLOCK)) * (256 / M_LN2);
>>>>>>> 296eff4d

    c->avctx = avctx;

    c->curfrm = 0;
    c->keyint = avctx->keyint_min;
    c->range = 8;
    if(avctx->me_range > 0)
        c->range = FFMIN(avctx->me_range, 127);

    if(avctx->compression_level >= 0)
        lvl = avctx->compression_level;
    if(lvl < 0 || lvl > 9){
        av_log(avctx, AV_LOG_ERROR, "Compression level should be 0-9, not %i\n", lvl);
        return AVERROR(EINVAL);
    }

    // Needed if zlib unused or init aborted before deflateInit
    memset(&c->zstream, 0, sizeof(z_stream));
    c->comp_size = avctx->width * avctx->height + 1024 +
        ((avctx->width + ZMBV_BLOCK - 1) / ZMBV_BLOCK) * ((avctx->height + ZMBV_BLOCK - 1) / ZMBV_BLOCK) * 2 + 4;
    if (!(c->work_buf = av_malloc(c->comp_size))) {
        av_log(avctx, AV_LOG_ERROR, "Can't allocate work buffer.\n");
        return AVERROR(ENOMEM);
    }
    /* Conservative upper bound taken from zlib v1.2.1 source via lcl.c */
    c->comp_size = c->comp_size + ((c->comp_size + 7) >> 3) +
                           ((c->comp_size + 63) >> 6) + 11;

    /* Allocate compression buffer */
    if (!(c->comp_buf = av_malloc(c->comp_size))) {
        av_log(avctx, AV_LOG_ERROR, "Can't allocate compression buffer.\n");
        return AVERROR(ENOMEM);
    }
    c->pstride = FFALIGN(avctx->width, 16);
    if (!(c->prev = av_malloc(c->pstride * avctx->height))) {
        av_log(avctx, AV_LOG_ERROR, "Can't allocate picture.\n");
        return AVERROR(ENOMEM);
    }

    c->zstream.zalloc = Z_NULL;
    c->zstream.zfree = Z_NULL;
    c->zstream.opaque = Z_NULL;
    zret = deflateInit(&c->zstream, lvl);
    if (zret != Z_OK) {
        av_log(avctx, AV_LOG_ERROR, "Inflate init error: %d\n", zret);
        return -1;
    }

    return 0;
}

AVCodec ff_zmbv_encoder = {
    .name           = "zmbv",
    .long_name      = NULL_IF_CONFIG_SMALL("Zip Motion Blocks Video"),
    .type           = AVMEDIA_TYPE_VIDEO,
    .id             = AV_CODEC_ID_ZMBV,
    .priv_data_size = sizeof(ZmbvEncContext),
    .init           = encode_init,
    .encode2        = encode_frame,
    .close          = encode_end,
    .pix_fmts       = (const enum AVPixelFormat[]){ AV_PIX_FMT_PAL8, AV_PIX_FMT_NONE },
};<|MERGE_RESOLUTION|>--- conflicted
+++ resolved
@@ -279,11 +279,7 @@
     int lvl = 9;
 
     for(i=1; i<256; i++)
-<<<<<<< HEAD
-        score_tab[i]= -i * log2(i/(double)(ZMBV_BLOCK*ZMBV_BLOCK)) * 256;
-=======
-        c->score_tab[i] = -i * log(i / (double)(ZMBV_BLOCK * ZMBV_BLOCK)) * (256 / M_LN2);
->>>>>>> 296eff4d
+        c->score_tab[i] = -i * log2(i / (double)(ZMBV_BLOCK * ZMBV_BLOCK)) * 256;
 
     c->avctx = avctx;
 
