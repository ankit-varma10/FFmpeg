--- conflicted
+++ resolved
@@ -270,20 +270,11 @@
         }
 
         x4->pic.i_pts  = frame->pts;
-<<<<<<< HEAD
-        x4->pic.i_type =
-            frame->pict_type == AV_PICTURE_TYPE_I ?
-                                (x4->forced_idr >= 0 ? X264_TYPE_IDR : X264_TYPE_KEYFRAME) :
-            frame->pict_type == AV_PICTURE_TYPE_P ? X264_TYPE_P :
-            frame->pict_type == AV_PICTURE_TYPE_B ? X264_TYPE_B :
-                                            X264_TYPE_AUTO;
-
-=======
 
         switch (frame->pict_type) {
         case AV_PICTURE_TYPE_I:
-            x4->pic.i_type = x4->forced_idr ? X264_TYPE_IDR
-                                            : X264_TYPE_KEYFRAME;
+            x4->pic.i_type = x4->forced_idr >= 0 ? X264_TYPE_IDR
+                                                 : X264_TYPE_KEYFRAME;
             break;
         case AV_PICTURE_TYPE_P:
             x4->pic.i_type = X264_TYPE_P;
@@ -295,7 +286,6 @@
             x4->pic.i_type = X264_TYPE_AUTO;
             break;
         }
->>>>>>> 38014692
         reconfig_encoder(ctx, frame);
     }
     do {
@@ -896,11 +886,7 @@
     { "umh",           NULL, 0, AV_OPT_TYPE_CONST, { .i64 = X264_ME_UMH },  INT_MIN, INT_MAX, VE, "motion-est" },
     { "esa",           NULL, 0, AV_OPT_TYPE_CONST, { .i64 = X264_ME_ESA },  INT_MIN, INT_MAX, VE, "motion-est" },
     { "tesa",          NULL, 0, AV_OPT_TYPE_CONST, { .i64 = X264_ME_TESA }, INT_MIN, INT_MAX, VE, "motion-est" },
-<<<<<<< HEAD
     { "forced-idr",   "If forcing keyframes, force them as IDR frames.",                                  OFFSET(forced_idr),  AV_OPT_TYPE_INT,    { .i64 = -1 }, -1, 1, VE },
-=======
-    { "forced-idr",   "If forwarding iframes, require them to be IDR frames.", OFFSET(forced_idr),  AV_OPT_TYPE_INT,    { .i64 = 0 }, 0, 1, VE },
->>>>>>> 38014692
     { "x264-params",  "Override the x264 configuration using a :-separated list of key=value parameters", OFFSET(x264_params), AV_OPT_TYPE_STRING, { 0 }, 0, 0, VE },
     { NULL },
 };
