--- conflicted
+++ resolved
@@ -212,32 +212,25 @@
     const int eob_index     = ctx->cid_table->eob_index;
     OPEN_READER(bs, &ctx->gb);
 
-<<<<<<< HEAD
-    if (n&2) {
-        component = 1 + (n&1);
-        scale = ctx->chroma_scale;
-        weight_matrix = ctx->cid_table->chroma_weight;
-    } else {
-        component = 0;
-        scale = ctx->luma_scale;
-        weight_matrix = ctx->cid_table->luma_weight;
-=======
     if (!ctx->is_444) {
         if (n&2) {
             component = 1 + (n&1);
+            scale = ctx->chroma_scale;
             weight_matrix = ctx->cid_table->chroma_weight;
         } else {
             component = 0;
+            scale = ctx->luma_scale;
             weight_matrix = ctx->cid_table->luma_weight;
         }
     } else {
         component = (n >> 1) % 3;
         if (component) {
+            scale = ctx->chroma_scale;
             weight_matrix = ctx->cid_table->chroma_weight;
         } else {
+            scale = ctx->luma_scale;
             weight_matrix = ctx->cid_table->luma_weight;
         }
->>>>>>> e95018b6
     }
 
     UPDATE_CACHE(bs, &ctx->gb);
