--- conflicted
+++ resolved
@@ -24,6 +24,7 @@
  * 4XM codec.
  */
 
+#include "libavutil/avassert.h"
 #include "libavutil/frame.h"
 #include "libavutil/intreadwrite.h"
 #include "avcodec.h"
@@ -32,11 +33,7 @@
 #include "get_bits.h"
 #include "internal.h"
 
-<<<<<<< HEAD
-#include "libavutil/avassert.h"
-
-=======
->>>>>>> b3ea7662
+
 #define BLOCK_TYPE_VLC_BITS 5
 #define ACDC_VLC_BITS 9
 
