--- conflicted
+++ resolved
@@ -6,11 +6,7 @@
               doc/fate.html                                             \
               doc/general.html                                          \
               doc/git-howto.html                                        \
-<<<<<<< HEAD
-=======
-              doc/libavfilter.html                                      \
               doc/nut.html                                              \
->>>>>>> 7e522859
               doc/platform.html                                         \
               doc/syntax.html                                           \
 
