Never assume the API of libav* to be stable unless at least 1 month has passed
since the last major version increase or the API was added.

The last version increases were:
libavcodec:    2014-08-09
libavdevice:   2014-08-09
libavfilter:   2014-08-09
libavformat:   2014-08-09
libavresample: 2014-08-09
libpostproc:   2014-08-09
libswresample: 2014-08-09
libswscale:    2014-08-09
libavutil:     2014-08-09


API changes, most recent first:

<<<<<<< HEAD
2015-xx-xx - xxxxxxx - lavu 56.xx.0
  Add av_version_info().

-------- 8< --------- FFmpeg 2.7 was cut here -------- 8< ---------

2015-06-04 - cc17b43 - lswr  1.2.100
  Add swr_get_out_samples()
=======
2015-xx-xx - xxxxxxx - lavu 56.15.0
  Add av_version_info().

2015-xx-xx - xxxxxxx - lavf 56.20.0 - avio.h
  Add avio_put_str16be.
>>>>>>> 83212943

2015-05-27 - c312bfa - lavu 54.26.100 - cpu.h
  Add AV_CPU_FLAG_AVXSLOW.

<<<<<<< HEAD
2015-05-26 - 1fb9b2a - lavu 54.25.100 - rational.h
  Add av_q2intfloat().

2015-05-13 - cc48409 / e7c5e17 - lavc 56.39.100 / 56.23.0
=======
2015-xx-xx - xxxxxxx - lavc 56.23.0
>>>>>>> 83212943
  Add av_vda_default_init2.

2015-05-11 - 541d75f - lavf 56.33.100 - avformat.h
  Add AVOpenCallback AVFormatContext.open_cb

2015-05-07 - a7dd933 - 56.38.100 - avcodec.h
  Add av_packet_side_data_name().

2015-05-07 - 01e59d4 - 56.37.102 - avcodec.h
  Add FF_PROFILE_VP9_2 and FF_PROFILE_VP9_3.

2015-05-04 - 079b7f6 - 56.37.100 - avcodec.h
  Add FF_PROFILE_VP9_0 and FF_PROFILE_VP9_1.

2015-04-22 - 748d481 - lavf 56.31.100 - avformat.h
  Add AVFMT_FLAG_FAST_SEEK flag. Some formats (initially mp3) use it to enable
  fast, but inaccurate seeking.

2015-04-20 - 8e8219e / c253340 - lavu 54.23.100 / 54.12.0 - log.h
  Add AV_LOG_TRACE for extremely verbose debugging.

2015-04-02 - 26e0e393 - lavf 56.29.100 - avio.h
  Add AVIODirEntryType.AVIO_ENTRY_SERVER.
  Add AVIODirEntryType.AVIO_ENTRY_SHARE.
  Add AVIODirEntryType.AVIO_ENTRY_WORKGROUP.

2015-03-31 - 3188696 - lavu 54.22.100 - avstring.h
  Add av_append_path_component()

2015-03-27 - 184084c - lavf 56.27.100 - avio.h url.h
  New directory listing API.

  Add AVIODirEntryType enum.
  Add AVIODirEntry, AVIODirContext structures.
  Add avio_open_dir(), avio_read_dir(), avio_close_dir(), avio_free_directory_entry().
  Add ff_alloc_dir_entry().
  Extend URLProtocol with url_open_dir(), url_read_dir(), url_close_dir().

2015-03-29 - 268ff17 / c484561 - lavu 54.21.100 / 54.10.0 - pixfmt.h
  Add AV_PIX_FMT_MMAL for MMAL hardware acceleration.

2015-03-19 - 11fe56c - 56.29.100 / lavc 56.22.0
  Add FF_PROFILE_DTS_EXPRESS.

-------- 8< --------- FFmpeg 2.6 was cut here -------- 8< ---------

2015-03-04 - cca4476 - lavf 56.25.100
  Add avformat_flush()

2015-03-03 - 81a9126 - lavf 56.24.100
  Add avio_put_str16be()

2015-02-19 - 560eb71 / 31d2039 - lavc 56.23.100 / 56.13.0
  Add width, height, coded_width, coded_height and format to
  AVCodecParserContext.

2015-02-19 - e375511 / 5b1d9ce - lavu 54.19.100 / 54.9.0
  Add AV_PIX_FMT_QSV for QSV hardware acceleration.

2015-02-14 - ba22295 - lavc 56.21.102
  Deprecate VIMA decoder.

2015-01-27 - 62a82c6 / 728685f - lavc 56.21.100 / 56.12.0, lavu 54.18.100 / 54.8.0 - avcodec.h, frame.h
  Add AV_PKT_DATA_AUDIO_SERVICE_TYPE and AV_FRAME_DATA_AUDIO_SERVICE_TYPE for
  storing the audio service type as side data.

2015-01-16 - a47c933 - lavf 56.19.100 - avformat.h
  Add data_codec and data_codec_id for storing codec of data stream

2015-01-11 - 007c33d - lavd 56.4.100 - avdevice.h
  Add avdevice_list_input_sources().
  Add avdevice_list_output_sinks().

2014-12-25 - d7aaeea / c220a60 - lavc 56.19.100 / 56.10.0 - vdpau.h
  Add av_vdpau_get_surface_parameters().

2014-12-25 - ddb9a24 / 6c99c92 - lavc 56.18.100 / 56.9.0 - avcodec.h
  Add AV_HWACCEL_FLAG_ALLOW_HIGH_DEPTH flag to av_vdpau_bind_context().

2014-12-25 - d16079a / 57b6704 - lavc 56.17.100 / 56.8.0 - avcodec.h
  Add AVCodecContext.sw_pix_fmt.

2014-12-04 - 6e9ac02 - lavc 56.14.100 - dv_profile.h
  Add av_dv_codec_profile2().

-------- 8< --------- FFmpeg 2.5 was cut here -------- 8< ---------

2014-11-21 - ab922f9 - lavu 54.15.100 - dict.h
   Add av_dict_get_string().

2014-11-18 - a54a51c - lavu 54.14.100 - float_dsp.h
  Add avpriv_float_dsp_alloc().

2014-11-16 - 6690d4c3 - lavf 56.13.100 - avformat.h
  Add AVStream.recommended_encoder_configuration with accessors.

2014-11-16 - bee5844d - lavu 54.13.100 - opt.h
  Add av_opt_serialize().

2014-11-16 - eec69332 - lavu 54.12.100 - opt.h
  Add av_opt_is_set_to_default().

2014-11-06 - 44fa267 / 5e80fb7 - lavc 56.11.100 / 56.6.0 - vorbis_parser.h
  Add a public API for parsing vorbis packets.

2014-10-15 - 17085a0 / 7ea1b34 - lavc 56.7.100 / 56.5.0 - avcodec.h
  Replace AVCodecContext.time_base used for decoding
  with AVCodecContext.framerate.

2014-10-15 - 51c810e / d565fef1 - lavc 56.6.100 / 56.4.0 - avcodec.h
  Add AV_HWACCEL_FLAG_IGNORE_LEVEL flag to av_vdpau_bind_context().

2014-10-13 - da21895 / 2df0c32e - lavc 56.5.100 / 56.3.0 - avcodec.h
  Add AVCodecContext.initial_padding. Deprecate the use of AVCodecContext.delay
  for audio encoding.

2014-10-08 - bb44f7d / 5a419b2 - lavu 54.10.100 / 54.4.0 - pixdesc.h
  Add API to return the name of frame and context color properties.

2014-10-06 - a61899a / e3e158e - lavc 56.3.100 / 56.2.0 - vdpau.h
  Add av_vdpau_bind_context(). This function should now be used for creating
  (or resetting) a AVVDPAUContext instead of av_vdpau_alloc_context().

2014-10-02 - cdd6f05 - lavc 56.2.100 - avcodec.h
2014-10-02 - cdd6f05 - lavu 54.9.100 - frame.h
  Add AV_FRAME_DATA_SKIP_SAMPLES. Add lavc CODEC_FLAG2_SKIP_MANUAL and
  AVOption "skip_manual", which makes lavc export skip information via
  AV_FRAME_DATA_SKIP_SAMPLES AVFrame side data, instead of skipping and
  discarding samples automatically.

2014-10-02 - 0d92b0d - lavu 54.8.100 - avstring.h
  Add av_match_list()

2014-09-24 - ac68295 - libpostproc 53.1.100
  Add visualization support

2014-09-19 - 6edd6a4 - lavc 56.1.101 - dv_profile.h
  deprecate avpriv_dv_frame_profile2(), which was made public by accident.


-------- 8< --------- FFmpeg 2.4 was cut here -------- 8< ---------

2014-08-25 - 215db29 / b263f8f - lavf 56.3.100 / 56.3.0 - avformat.h
  Add AVFormatContext.max_ts_probe.

2014-08-28 - f30a815 / 9301486 - lavc 56.1.100 / 56.1.0 - avcodec.h
  Add AV_PKT_DATA_STEREO3D to export container-level stereo3d information.

2014-08-23 - 8fc9bd0 - lavu 54.7.100 - dict.h
  AV_DICT_DONT_STRDUP_KEY and AV_DICT_DONT_STRDUP_VAL arguments are now
  freed even on error. This is consistent with the behaviour all users
  of it we could find expect.

2014-08-21 - 980a5b0 - lavu 54.6.100 - frame.h motion_vector.h
  Add AV_FRAME_DATA_MOTION_VECTORS side data and AVMotionVector structure

2014-08-16 - b7d5e01 - lswr 1.1.100 - swresample.h
  Add AVFrame based API

2014-08-16 - c2829dc - lavu 54.4.100 - dict.h
  Add av_dict_set_int helper function.

2014-08-13 - c8571c6 / 8ddc326 - lavu 54.3.100 / 54.3.0 - mem.h
  Add av_strndup().

2014-08-13 - 2ba4577 / a8c104a - lavu 54.2.100 / 54.2.0 - opt.h
  Add av_opt_get_dict_val/set_dict_val with AV_OPT_TYPE_DICT to support
  dictionary types being set as options.

2014-08-13 - afbd4b8 - lavf 56.01.0 - avformat.h
  Add AVFormatContext.event_flags and AVStream.event_flags for signaling to
  the user when events happen in the file/stream.

2014-08-10 - 78eaaa8 / fb1ddcd - lavr 2.1.0 - avresample.h
  Add avresample_convert_frame() and avresample_config().

2014-08-10 - 78eaaa8 / fb1ddcd - lavu 54.1.100 / 54.1.0 - error.h
  Add AVERROR_INPUT_CHANGED and AVERROR_OUTPUT_CHANGED.

2014-08-08 - 3841f2a / d35b94f - lavc 55.73.102 / 55.57.4 - avcodec.h
  Deprecate FF_IDCT_XVIDMMX define and xvidmmx idct option.
  Replaced by FF_IDCT_XVID and xvid respectively.

2014-08-08 - 5c3c671 - lavf 55.53.100 - avio.h
  Add avio_feof() and deprecate url_feof().

2014-08-07 - bb78903 - lsws 2.1.3 - swscale.h
  sws_getContext is not going to be removed in the future.

2014-08-07 - a561662 / ad1ee5f - lavc 55.73.101 / 55.57.3 - avcodec.h
  reordered_opaque is not going to be removed in the future.

2014-08-02 - 28a2107 - lavu 52.98.100 - pixelutils.h
  Add pixelutils API with SAD functions

2014-08-04 - 6017c98 / e9abafc - lavu 52.97.100 / 53.22.0 - pixfmt.h
  Add AV_PIX_FMT_YA16 pixel format for 16 bit packed gray with alpha.

2014-08-04 - 4c8bc6f / e96c3b8 - lavu 52.96.101 / 53.21.1 - avstring.h
  Rename AV_PIX_FMT_Y400A to AV_PIX_FMT_YA8 to better identify the format.
  An alias pixel format and color space name are provided for compatibility.

2014-08-04 - 073c074 / d2962e9 - lavu 52.96.100 / 53.21.0 - pixdesc.h
  Support name aliases for pixel formats.

2014-08-03 - 71d008e / 1ef9e83 - lavc 55.72.101 / 55.57.2 - avcodec.h
2014-08-03 - 71d008e / 1ef9e83 - lavu 52.95.100 / 53.20.0 - frame.h
  Deprecate AVCodecContext.dtg_active_format and use side-data instead.

2014-08-03 - e680c73 - lavc 55.72.100 - avcodec.h
  Add get_pixels() to AVDCT

2014-08-03 - 9400603 / 9f17685 - lavc 55.71.101 / 55.57.1 - avcodec.h
  Deprecate unused FF_IDCT_IPP define and ipp avcodec option.
  Deprecate unused FF_DEBUG_PTS define and pts avcodec option.
  Deprecate unused FF_CODER_TYPE_DEFLATE define and deflate avcodec option.
  Deprecate unused FF_DCT_INT define and int avcodec option.
  Deprecate unused avcodec option scenechange_factor.

2014-07-30 - ba3e331 - lavu 52.94.100 - frame.h
  Add av_frame_side_data_name()

2014-07-29 - 80a3a66 / 3a19405 - lavf 56.01.100 / 56.01.0 - avformat.h
  Add mime_type field to AVProbeData, which now MUST be initialized in
  order to avoid uninitialized reads of the mime_type pointer, likely
  leading to crashes.
  Typically, this means you will do 'AVProbeData pd = { 0 };' instead of
  'AVProbeData pd;'.

2014-07-29 - 31e0b5d / 69e7336 - lavu 52.92.100 / 53.19.0 - avstring.h
  Make name matching function from lavf public as av_match_name().

2014-07-28 - 2e5c8b0 / c5fca01 - lavc 55.71.100 / 55.57.0 - avcodec.h
  Add AV_CODEC_PROP_REORDER to mark codecs supporting frame reordering.

2014-07-27 - ff9a154 - lavf 55.50.100 - avformat.h
  New field int64_t probesize2 instead of deprecated
  field int probesize.

2014-07-27 - 932ff70 - lavc 55.70.100 - avdct.h
  Add AVDCT / avcodec_dct_alloc() / avcodec_dct_init().

2014-07-23 - 8a4c086 - lavf 55.49.100 - avio.h
  Add avio_read_to_bprint()


-------- 8< --------- FFmpeg 2.3 was cut here -------- 8< ---------

2014-07-14 - 62227a7 - lavf 55.47.100 - avformat.h
  Add av_stream_get_parser()

2014-07-09 - c67690f / a54f03b - lavu 52.92.100 / 53.18.0 - display.h
  Add av_display_matrix_flip() to flip the transformation matrix.

2014-07-09 - 1b58f13 / f6ee61f - lavc 55.69.100 / 55.56.0 - dv_profile.h
  Add a public API for DV profile handling.

2014-06-20 - 0dceefc / 9e500ef - lavu 52.90.100 / 53.17.0 - imgutils.h
  Add av_image_check_sar().

2014-06-20 - 4a99333 / 874390e - lavc 55.68.100 / 55.55.0 - avcodec.h
  Add av_packet_rescale_ts() to simplify timestamp conversion.

2014-06-18 - ac293b6 / 194be1f - lavf 55.44.100 / 55.20.0 - avformat.h
  The proper way for providing a hint about the desired timebase to the muxers
  is now setting AVStream.time_base, instead of AVStream.codec.time_base as was
  done previously. The old method is now deprecated.

2014-06-11 - 67d29da - lavc 55.66.101 - avcodec.h
  Increase FF_INPUT_BUFFER_PADDING_SIZE to 32 due to some corner cases needing
  it

2014-06-10 - 5482780 - lavf 55.43.100 - avformat.h
  New field int64_t max_analyze_duration2 instead of deprecated
  int max_analyze_duration.

2014-05-30 - 00759d7 - lavu 52.89.100 - opt.h
  Add av_opt_copy()

2014-06-01 - 03bb99a / 0957b27 - lavc 55.66.100 / 55.54.0 - avcodec.h
  Add AVCodecContext.side_data_only_packets to allow encoders to output packets
  with only side data. This option may become mandatory in the future, so all
  users are recommended to update their code and enable this option.

2014-06-01 - 6e8e9f1 / 8c02adc - lavu 52.88.100 / 53.16.0 - frame.h, pixfmt.h
  Move all color-related enums (AVColorPrimaries, AVColorSpace, AVColorRange,
  AVColorTransferCharacteristic, and AVChromaLocation) inside lavu.
  And add AVFrame fields for them.

2014-05-29 - bdb2e80 / b2d4565 - lavr 1.3.0 - avresample.h
  Add avresample_max_output_samples

2014-05-28 - d858ee7 / 6d21259 - lavf 55.42.100 / 55.19.0 - avformat.h
  Add strict_std_compliance and related AVOptions to support experimental
  muxing.

2014-05-26 - 55cc60c - lavu 52.87.100 - threadmessage.h
  Add thread message queue API.

2014-05-26 - c37d179 - lavf 55.41.100 - avformat.h
  Add format_probesize to AVFormatContext.

2014-05-20 - 7d25af1 / c23c96b - lavf 55.39.100 / 55.18.0 - avformat.h
  Add av_stream_get_side_data() to access stream-level side data
  in the same way as av_packet_get_side_data().

2014-05-20 - 7336e39 - lavu 52.86.100 - fifo.h
  Add av_fifo_alloc_array() function.

2014-05-19 - ef1d4ee / bddd8cb - lavu 52.85.100 / 53.15.0 - frame.h, display.h
  Add AV_FRAME_DATA_DISPLAYMATRIX for exporting frame-level
  spatial rendering on video frames for proper display.

2014-05-19 - ef1d4ee / bddd8cb - lavc 55.64.100 / 55.53.0 - avcodec.h
  Add AV_PKT_DATA_DISPLAYMATRIX for exporting packet-level
  spatial rendering on video frames for proper display.

2014-05-19 - 999a99c / a312f71 - lavf 55.38.101 / 55.17.1 - avformat.h
  Deprecate AVStream.pts and the AVFrac struct, which was its only use case.
  See use av_stream_get_end_pts()

2014-05-18 - 68c0518 / fd05602 - lavc 55.63.100 / 55.52.0 - avcodec.h
  Add avcodec_free_context(). From now on it should be used for freeing
  AVCodecContext.

2014-05-17 - 0eec06e / 1bd0bdc - lavu 52.84.100 / 54.5.0 - time.h
  Add av_gettime_relative() av_gettime_relative_is_monotonic()

2014-05-15 - eacf7d6 / 0c1959b - lavf 55.38.100 / 55.17.0 - avformat.h
  Add AVFMT_FLAG_BITEXACT flag. Muxers now use it instead of checking
  CODEC_FLAG_BITEXACT on the first stream.

2014-05-15 - 96cb4c8 - lswr 0.19.100 - swresample.h
  Add swr_close()

2014-05-11 - 14aef38 / 66e6c8a - lavu 52.83.100 / 53.14.0 - pixfmt.h
  Add AV_PIX_FMT_VDA for new-style VDA acceleration.

2014-05-07 - 351f611 - lavu 52.82.100 - fifo.h
  Add av_fifo_freep() function.

2014-05-02 - ba52fb11 - lavu 52.81.100 - opt.h
  Add av_opt_set_dict2() function.

2014-05-01 - e77b985 / a2941c8 - lavc 55.60.103 / 55.50.3 - avcodec.h
  Deprecate CODEC_FLAG_MV0. It is replaced by the flag "mv0" in the
  "mpv_flags" private option of the mpegvideo encoders.

2014-05-01 - e40ae8c / 6484149 - lavc 55.60.102 / 55.50.2 - avcodec.h
  Deprecate CODEC_FLAG_GMC. It is replaced by the "gmc" private option of the
  libxvid encoder.

2014-05-01 - 1851643 / b2c3171 - lavc 55.60.101 / 55.50.1 - avcodec.h
  Deprecate CODEC_FLAG_NORMALIZE_AQP. It is replaced by the flag "naq" in the
  "mpv_flags" private option of the mpegvideo encoders.

2014-05-01 - cac07d0 / 5fcceda - avcodec.h
  Deprecate CODEC_FLAG_INPUT_PRESERVED. Its functionality is replaced by passing
  reference-counted frames to encoders.

2014-04-30 - 617e866 - lavu 52.81.100 - pixdesc.h
  Add av_find_best_pix_fmt_of_2(), av_get_pix_fmt_loss()
  Deprecate avcodec_get_pix_fmt_loss(), avcodec_find_best_pix_fmt_of_2()

2014-04-29 - 1bf6396 - lavc 55.60.100 - avcodec.h
  Add AVCodecDescriptor.mime_types field.

2014-04-29 - b804eb4 - lavu 52.80.100 - hash.h
  Add av_hash_final_bin(), av_hash_final_hex() and av_hash_final_b64().

2014-03-07 - 8b2a130 - lavc 55.50.0 / 55.53.100 - dxva2.h
  Add FF_DXVA2_WORKAROUND_INTEL_CLEARVIDEO for old Intel GPUs.

2014-04-22 - 502512e /dac7e8a - lavu 53.13.0 / 52.78.100 - avutil.h
  Add av_get_time_base_q().

2014-04-17 - a8d01a7 / 0983d48 - lavu 53.12.0 / 52.77.100 - crc.h
  Add AV_CRC_16_ANSI_LE crc variant.

2014-04-15 - ef818d8 - lavf 55.37.101 - avformat.h
  Add av_format_inject_global_side_data()

2014-04-12 - 4f698be - lavu 52.76.100 - log.h
  Add av_log_get_flags()

2014-04-11 - 6db42a2b - lavd 55.12.100 - avdevice.h
  Add avdevice_capabilities_create() function.
  Add avdevice_capabilities_free() function.

2014-04-07 - 0a1cc04 / 8b17243 - lavu 52.75.100 / 53.11.0 - pixfmt.h
  Add AV_PIX_FMT_YVYU422 pixel format.

2014-04-04 - c1d0536 / 8542f9c - lavu 52.74.100 / 53.10.0 - replaygain.h
  Full scale for peak values is now 100000 (instead of UINT32_MAX) and values
  may overflow.

2014-04-03 - c16e006 / 7763118 - lavu 52.73.100 / 53.9.0 - log.h
  Add AV_LOG(c) macro to have 256 color debug messages.

2014-04-03 - eaed4da9 - lavu 52.72.100 - opt.h
  Add AV_OPT_MULTI_COMPONENT_RANGE define to allow return
  multi-component option ranges.

2014-03-29 - cd50a44b - lavu 52.70.100 - mem.h
  Add av_dynarray_add_nofree() function.

2014-02-24 - 3e1f241 / d161ae0 - lavu 52.69.100 / 53.8.0 - frame.h
  Add av_frame_remove_side_data() for removing a single side data
  instance from a frame.

2014-03-24 - 83e8978 / 5a7e35d - lavu 52.68.100 / 53.7.0 - frame.h, replaygain.h
  Add AV_FRAME_DATA_REPLAYGAIN for exporting replaygain tags.
  Add a new header replaygain.h with the AVReplayGain struct.

2014-03-24 - 83e8978 / 5a7e35d - lavc 55.54.100 / 55.36.0 - avcodec.h
  Add AV_PKT_DATA_REPLAYGAIN for exporting replaygain tags.

2014-03-24 - 595ba3b / 25b3258 - lavf 55.35.100 / 55.13.0 - avformat.h
  Add AVStream.side_data and AVStream.nb_side_data for exporting stream-global
  side data (e.g. replaygain tags, video rotation)

2014-03-24 - bd34e26 / 0e2c3ee - lavc 55.53.100 / 55.35.0 - avcodec.h
  Give the name AVPacketSideData to the previously anonymous struct used for
  AVPacket.side_data.


-------- 8< --------- FFmpeg 2.2 was cut here -------- 8< ---------

2014-03-18 - 37c07d4 - lsws 2.5.102
  Make gray16 full-scale.

2014-03-16 - 6b1ca17 / 1481d24 - lavu 52.67.100 / 53.6.0 - pixfmt.h
  Add RGBA64_LIBAV pixel format and variants for compatibility

2014-03-11 - 3f3229c - lavf 55.34.101 - avformat.h
  Set AVFormatContext.start_time_realtime when demuxing.

2014-03-03 - 06fed440 - lavd 55.11.100 - avdevice.h
  Add av_input_audio_device_next().
  Add av_input_video_device_next().
  Add av_output_audio_device_next().
  Add av_output_video_device_next().

2014-02-24 - fff5262 / 1155fd0 - lavu 52.66.100 / 53.5.0 - frame.h
  Add av_frame_copy() for copying the frame data.

2014-02-24 - a66be60 - lswr 0.18.100 - swresample.h
  Add swr_is_initialized() for checking whether a resample context is initialized.

2014-02-22 - 5367c0b / 7e86c27 - lavr 1.2.0 - avresample.h
  Add avresample_is_open() for checking whether a resample context is open.

2014-02-19 - 6a24d77 / c3ecd96 - lavu 52.65.100 / 53.4.0  - opt.h
  Add AV_OPT_FLAG_EXPORT and AV_OPT_FLAG_READONLY to mark options meant (only)
  for reading.

2014-02-19 - f4c8d00 / 6bb8720 - lavu 52.64.101 / 53.3.1 - opt.h
  Deprecate unused AV_OPT_FLAG_METADATA.

2014-02-16 - 81c3f81 - lavd 55.10.100 - avdevice.h
  Add avdevice_list_devices() and avdevice_free_list_devices()

2014-02-16 - db3c970 - lavf 55.33.100 - avio.h
  Add avio_find_protocol_name() to find out the name of the protocol that would
  be selected for a given URL.

2014-02-15 - a2bc6c1 / c98f316 - lavu 52.64.100 / 53.3.0 - frame.h
  Add AV_FRAME_DATA_DOWNMIX_INFO value to the AVFrameSideDataType enum and
  downmix_info.h API, which identify downmix-related metadata.

2014-02-11 - 1b05ac2 - lavf 55.32.100 - avformat.h
  Add av_write_uncoded_frame() and av_interleaved_write_uncoded_frame().

2014-02-04 - 3adb5f8 / d9ae103 - lavf 55.30.100 / 55.11.0 - avformat.h
  Add AVFormatContext.max_interleave_delta for controlling amount of buffering
  when interleaving.

2014-02-02 - 5871ee5 - lavf 55.29.100 - avformat.h
  Add output_ts_offset muxing option to AVFormatContext.

2014-01-27 - 102bd64 - lavd 55.7.100 - avdevice.h
                       lavf 55.28.100 - avformat.h
  Add avdevice_dev_to_app_control_message() function.

2014-01-27 - 7151411 - lavd 55.6.100 - avdevice.h
                       lavf 55.27.100 - avformat.h
  Add avdevice_app_to_dev_control_message() function.

2014-01-24 - 86bee79 - lavf 55.26.100 - avformat.h
  Add AVFormatContext option metadata_header_padding to allow control over the
  amount of padding added.

2014-01-20 - eef74b2 / 93c553c - lavc 55.48.102 / 55.32.1 - avcodec.h
  Edges are not required anymore on video buffers allocated by get_buffer2()
  (i.e. as if the CODEC_FLAG_EMU_EDGE flag was always on). Deprecate
  CODEC_FLAG_EMU_EDGE and avcodec_get_edge_width().

2014-01-19 - 1a193c4 - lavf 55.25.100 - avformat.h
  Add avformat_get_mov_video_tags() and avformat_get_mov_audio_tags().

2014-01-19 - 3532dd5 - lavu 52.63.100 - rational.h
  Add av_make_q() function.

2014-01-05 - 4cf4da9 / 5b4797a - lavu 52.62.100 / 53.2.0 - frame.h
  Add AV_FRAME_DATA_MATRIXENCODING value to the AVFrameSideDataType enum, which
  identifies AVMatrixEncoding data.

2014-01-05 - 751385f / 5c437fb - lavu 52.61.100 / 53.1.0 - channel_layout.h
  Add values for various Dolby flags to the AVMatrixEncoding enum.

2014-01-04 - b317f94 - lavu 52.60.100 - mathematics.h
  Add av_add_stable() function.

2013-12-22 - 911676c - lavu 52.59.100 - avstring.h
  Add av_strnlen() function.

2013-12-09 - 64f73ac - lavu 52.57.100 - opencl.h
  Add av_opencl_benchmark() function.

2013-11-30 - 82b2e9c - lavu 52.56.100 - ffversion.h
  Moves version.h to libavutil/ffversion.h.
  Install ffversion.h and make it public.

2013-12-11 - 29c83d2 / b9fb59d,409a143 / 9431356,44967ab / d7b3ee9 - lavc 55.45.101 / 55.28.1 - avcodec.h
  av_frame_alloc(), av_frame_unref() and av_frame_free() now can and should be
  used instead of avcodec_alloc_frame(), avcodec_get_frame_defaults() and
  avcodec_free_frame() respectively. The latter three functions are deprecated.

2013-12-09 - 7a60348 / 7e244c6- - lavu 52.58.100 / 52.20.0 - frame.h
  Add AV_FRAME_DATA_STEREO3D value to the AVFrameSideDataType enum and
  stereo3d.h API, that identify codec-independent stereo3d information.

2013-11-26 - 625b290 / 1eaac1d- - lavu 52.55.100 / 52.19.0 - frame.h
  Add AV_FRAME_DATA_A53_CC value to the AVFrameSideDataType enum, which
  identifies ATSC A53 Part 4 Closed Captions data.

2013-11-22 - 6859065 - lavu 52.54.100 - avstring.h
  Add av_utf8_decode() function.

2013-11-22 - fb7d70c - lavc 55.44.100 - avcodec.h
  Add HEVC profiles

2013-11-20 - c28b61c - lavc 55.44.100 - avcodec.h
  Add av_packet_{un,}pack_dictionary()
  Add AV_PKT_METADATA_UPDATE side data type, used to transmit key/value
  strings between a stream and the application.

2013-11-14 - 7c888ae / cce3e0a - lavu 52.53.100 / 52.18.0 - mem.h
  Move av_fast_malloc() and av_fast_realloc() for libavcodec to libavutil.

2013-11-14 - b71e4d8 / 8941971 - lavc 55.43.100 / 55.27.0 - avcodec.h
  Deprecate AVCodecContext.error_rate, it is replaced by the 'error_rate'
  private option of the mpegvideo encoder family.

2013-11-14 - 31c09b7 / 728c465 - lavc 55.42.100 / 55.26.0 - vdpau.h
  Add av_vdpau_get_profile().
  Add av_vdpau_alloc_context(). This function must from now on be
  used for allocating AVVDPAUContext.

2013-11-04 - be41f21 / cd8f772 - lavc 55.41.100 / 55.25.0 - avcodec.h
                       lavu 52.51.100 - frame.h
  Add ITU-R BT.2020 and other not yet included values to color primaries,
  transfer characteristics and colorspaces.

2013-11-04 - 85cabf1 - lavu 52.50.100 - avutil.h
  Add av_fopen_utf8()

2013-10-31 - 78265fc / 28096e0 - lavu 52.49.100 / 52.17.0 - frame.h
  Add AVFrame.flags and AV_FRAME_FLAG_CORRUPT.


-------- 8< --------- FFmpeg 2.1 was cut here -------- 8< ---------

2013-10-27 - dbe6f9f - lavc 55.39.100 - avcodec.h
  Add CODEC_CAP_DELAY support to avcodec_decode_subtitle2.

2013-10-27 - d61617a - lavu 52.48.100 - parseutils.h
  Add av_get_known_color_name().

2013-10-17 - 8696e51 - lavu 52.47.100 - opt.h
  Add AV_OPT_TYPE_CHANNEL_LAYOUT and channel layout option handlers
  av_opt_get_channel_layout() and av_opt_set_channel_layout().

2013-10-06 - ccf96f8 -libswscale 2.5.101 - options.c
  Change default scaler to bicubic

2013-10-03 - e57dba0 - lavc 55.34.100 - avcodec.h
  Add av_codec_get_max_lowres()

2013-10-02 - 5082fcc - lavf 55.19.100 - avformat.h
  Add audio/video/subtitle AVCodec fields to AVFormatContext to force specific
  decoders

2013-09-28 - 7381d31 / 0767bfd - lavfi 3.88.100 / 3.11.0 - avfilter.h
  Add AVFilterGraph.execute and AVFilterGraph.opaque for custom slice threading
  implementations.

2013-09-21 - 85f8a3c / e208e6d - lavu 52.46.100 / 52.16.0 - pixfmt.h
  Add interleaved 4:2:2 8/10-bit formats AV_PIX_FMT_NV16 and
  AV_PIX_FMT_NV20.

2013-09-16 - c74c3fb / 3feb3d6 - lavu 52.44.100 / 52.15.0 - mem.h
  Add av_reallocp.

2013-09-04 - 3e1f507 - lavc 55.31.101 - avcodec.h
  avcodec_close() argument can be NULL.

2013-09-04 - 36cd017a - lavf 55.16.101 - avformat.h
  avformat_close_input() argument can be NULL and point on NULL.

2013-08-29 - e31db62 - lavf 55.15.100 - avformat.h
  Add av_format_get_probe_score().

2013-08-15 - 1e0e193 - lsws 2.5.100 -
  Add a sws_dither AVOption, allowing to set the dither algorithm used

2013-08-11 - d404fe35 - lavc 55.27.100 - vdpau.h
  Add a render2 alternative to the render callback function.

2013-08-11 - af05edc - lavc 55.26.100 - vdpau.h
  Add allocation function for AVVDPAUContext, allowing
  to extend it in the future without breaking ABI/API.

2013-08-10 - 67a580f / 5a9a9d4 - lavc 55.25.100 / 55.16.0 - avcodec.h
  Extend AVPacket API with av_packet_unref, av_packet_ref,
  av_packet_move_ref, av_packet_copy_props, av_packet_free_side_data.

2013-08-05 - 9547e3e / f824535 - lavc 55.22.100 / 55.13.0 - avcodec.h
  Deprecate the bitstream-related members from struct AVVDPAUContext.
  The bitstream buffers no longer need to be explicitly freed.

2013-08-05 - 3b805dc / 549294f - lavc 55.21.100 / 55.12.0 - avcodec.h
  Deprecate the CODEC_CAP_HWACCEL_VDPAU codec capability. Use CODEC_CAP_HWACCEL
  and select the AV_PIX_FMT_VDPAU format with get_format() instead.

2013-08-05 - 4ee0984 / a0ad5d0 - lavu 52.41.100 / 52.14.0 - pixfmt.h
  Deprecate AV_PIX_FMT_VDPAU_*. Use AV_PIX_FMT_VDPAU instead.

2013-08-02 - 82fdfe8 / a8b1927 - lavc 55.20.100 / 55.11.0 - avcodec.h
  Add output_picture_number to AVCodecParserContext.

2013-07-23 - abc8110 - lavc 55.19.100 - avcodec.h
  Add avcodec_chroma_pos_to_enum()
  Add avcodec_enum_to_chroma_pos()


-------- 8< --------- FFmpeg 2.0 was cut here -------- 8< ---------

2013-07-03 - 838bd73 - lavfi 3.78.100 - avfilter.h
  Deprecate avfilter_graph_parse() in favor of the equivalent
  avfilter_graph_parse_ptr().

2013-06-24 - af5f9c0 / 95d5246 - lavc 55.17.100 / 55.10.0 - avcodec.h
  Add MPEG-2 AAC profiles

2013-06-25 - af5f9c0 / 95d5246 - lavf 55.10.100 - avformat.h
  Add AV_DISPOSITION_* flags to indicate text track kind.

2013-06-15 - 99b8cd0 - lavu 52.36.100
  Add AVRIPEMD:
   av_ripemd_alloc()
   av_ripemd_init()
   av_ripemd_update()
   av_ripemd_final()

2013-06-04 - 30b491f / fc962d4 - lavu 52.35.100 / 52.13.0 - mem.h
  Add av_realloc_array and av_reallocp_array

2013-05-30 - 682b227 - lavu 52.35.100
  Add AVSHA512:
   av_sha512_alloc()
   av_sha512_init()
   av_sha512_update()
   av_sha512_final()

2013-05-24 - 8d4e969 / 129bb23 - lavfi 3.10.0 / 3.70.100 - avfilter.h
  Add support for slice multithreading to lavfi. Filters supporting threading
  are marked with AVFILTER_FLAG_SLICE_THREADS.
  New fields AVFilterContext.thread_type, AVFilterGraph.thread_type and
  AVFilterGraph.nb_threads (accessible directly or through AVOptions) may be
  used to configure multithreading.

2013-05-24 - fe40a9f / 2a6eaea - lavu 52.12.0 / 52.34.100 - cpu.h
  Add av_cpu_count() function for getting the number of logical CPUs.

2013-05-24 - 0c25c39 / b493847 - lavc 55.7.0 / 55.12.100 - avcodec.h
  Add picture_structure to AVCodecParserContext.

2013-05-17 - 3a751ea - lavu 52.33.100 - opt.h
  Add AV_OPT_TYPE_COLOR value to AVOptionType enum.

2013-05-13 - e398416 - lavu 52.31.100 - mem.h
  Add av_dynarray2_add().

2013-05-12 - 1776177 - lavfi 3.65.100
  Add AVFILTER_FLAG_SUPPORT_TIMELINE* filter flags.

2013-04-19 - 380cfce - lavc 55.4.100
  Add AV_CODEC_PROP_TEXT_SUB property for text based subtitles codec.

2013-04-18 - 7c1a002 - lavf 55.3.100
  The matroska demuxer can now output proper verbatim ASS packets. It will
  become the default starting lavf 56.0.100.

2013-04-10 - af0d270 - lavu 25.26.100 - avutil.h,opt.h
  Add av_int_list_length()
  and av_opt_set_int_list().

2013-03-30 - 5c73645 - lavu 52.24.100 - samplefmt.h
  Add av_samples_alloc_array_and_samples().

2013-03-29 - ef7b6b4 - lavf 55.1.100 - avformat.h
  Add av_guess_frame_rate()

2013-03-20 - 8d928a9 - lavu 52.22.100 - opt.h
  Add AV_OPT_TYPE_DURATION value to AVOptionType enum.

2013-03-17 - 7aa9af5 - lavu 52.20.100 - opt.h
  Add AV_OPT_TYPE_VIDEO_RATE value to AVOptionType enum.


-------- 8< --------- FFmpeg 1.2 was cut here -------- 8< ---------

2013-03-07 - 9767ec6 - lavu 52.18.100 - avstring.h,bprint.h
  Add av_escape() and av_bprint_escape() API.

2013-02-24 - b59cd08 - lavfi 3.41.100 - buffersink.h
  Add sample_rates field to AVABufferSinkParams.

2013-01-17 - a1a707f - lavf 54.61.100
  Add av_codec_get_tag2().

2013-01-01 - 2eb2e17 - lavfi 3.34.100
  Add avfilter_get_audio_buffer_ref_from_arrays_channels.


-------- 8< --------- FFmpeg 1.1 was cut here -------- 8< ---------

2012-12-20 - 34de47aa - lavfi 3.29.100 - avfilter.h
  Add AVFilterLink.channels, avfilter_link_get_channels()
  and avfilter_ref_get_channels().

2012-12-15 - 96d815fc - lavc 54.80.100 - avcodec.h
  Add pkt_size field to AVFrame.

2012-11-25 - c70ec631 - lavu 52.9.100 - opt.h
  Add the following convenience functions to opt.h:
   av_opt_get_image_size
   av_opt_get_pixel_fmt
   av_opt_get_sample_fmt
   av_opt_set_image_size
   av_opt_set_pixel_fmt
   av_opt_set_sample_fmt

2012-11-17 - 4cd74c81 - lavu 52.8.100 - bprint.h
  Add av_bprint_strftime().

2012-11-15 - 92648107 - lavu 52.7.100 - opt.h
  Add av_opt_get_key_value().

2012-11-13 - 79456652 - lavfi 3.23.100 - avfilter.h
  Add channels field to AVFilterBufferRefAudioProps.

2012-11-03 - 481fdeee - lavu 52.3.100 - opt.h
  Add AV_OPT_TYPE_SAMPLE_FMT value to AVOptionType enum.

2012-10-21 - 6fb2fd8 - lavc  54.68.100 - avcodec.h
                       lavfi  3.20.100 - avfilter.h
  Add AV_PKT_DATA_STRINGS_METADATA side data type, used to transmit key/value
  strings between AVPacket and AVFrame, and add metadata field to
  AVCodecContext (which shall not be accessed by users; see AVFrame metadata
  instead).

2012-09-27 - a70b493 - lavd 54.3.100 - version.h
  Add LIBAVDEVICE_IDENT symbol.

2012-09-27 - a70b493 - lavfi 3.18.100 - version.h
  Add LIBAVFILTER_IDENT symbol.

2012-09-27 - a70b493 - libswr 0.16.100 - version.h
  Add LIBSWRESAMPLE_VERSION, LIBSWRESAMPLE_BUILD
  and LIBSWRESAMPLE_IDENT symbols.


-------- 8< --------- FFmpeg 1.0 was cut here -------- 8< ---------

2012-09-06 - 29e972f - lavu 51.72.100 - parseutils.h
  Add av_small_strptime() time parsing function.

  Can be used as a stripped-down replacement for strptime(), on
  systems which do not support it.

2012-08-25 - 2626cc4 - lavf 54.28.100
  Matroska demuxer now identifies SRT subtitles as AV_CODEC_ID_SUBRIP instead
  of AV_CODEC_ID_TEXT.

2012-08-13 - 5c0d8bc - lavfi 3.8.100 - avfilter.h
  Add avfilter_get_class() function, and priv_class field to AVFilter
  struct.

2012-08-12 - a25346e - lavu 51.69.100 - opt.h
  Add AV_OPT_FLAG_FILTERING_PARAM symbol in opt.h.

2012-07-31 - 23fc4dd - lavc 54.46.100
  Add channels field to AVFrame.

2012-07-30 - f893904 - lavu 51.66.100
  Add av_get_channel_description()
  and av_get_standard_channel_layout() functions.

2012-07-21 - 016a472 - lavc 54.43.100
  Add decode_error_flags field to AVFrame.

2012-07-20 - b062936 - lavf 54.18.100
  Add avformat_match_stream_specifier() function.

2012-07-14 - f49ec1b - lavc 54.38.100 - avcodec.h
  Add metadata to AVFrame, and the accessor functions
  av_frame_get_metadata() and av_frame_set_metadata().

2012-07-10 - 0e003d8 - lavc 54.33.100
  Add av_fast_padded_mallocz().

2012-07-10 - 21d5609 - lavfi 3.2.0 - avfilter.h
  Add init_opaque() callback to AVFilter struct.

2012-06-26 - e6674e4 - lavu 51.63.100 - imgutils.h
  Add functions to libavutil/imgutils.h:
  av_image_get_buffer_size()
  av_image_fill_arrays()
  av_image_copy_to_buffer()

2012-06-24 - c41899a - lavu 51.62.100 - version.h
  version moved from avutil.h to version.h

2012-04-11 - 359abb1 - lavu 51.58.100 - error.h
  Add av_make_error_string() and av_err2str() utilities to
  libavutil/error.h.

2012-06-05 - 62b39d4 - lavc 54.24.100
  Add pkt_duration field to AVFrame.

2012-05-24 - f2ee065 - lavu 51.54.100
  Move AVPALETTE_SIZE and AVPALETTE_COUNT macros from
  libavcodec/avcodec.h to libavutil/pixfmt.h.

2012-05-14 - 94a9ac1 - lavf 54.5.100
  Add av_guess_sample_aspect_ratio() function.

2012-04-20 - 65fa7bc - lavfi 2.70.100
  Add avfilter_unref_bufferp() to avfilter.h.

2012-04-13 - 162e400 - lavfi 2.68.100
  Install libavfilter/asrc_abuffer.h public header.

2012-03-26 - a67d9cf - lavfi 2.66.100
  Add avfilter_fill_frame_from_{audio_,}buffer_ref() functions.

2013-05-15 - ff46809 / e6c4ac7 - lavu 52.32.100 / 52.11.0 - pixdesc.h
  Replace PIX_FMT_* flags with AV_PIX_FMT_FLAG_*.

2013-04-03 - 6fc58a8 / 507b1e4 - lavc 55.7.100 / 55.4.0 - avcodec.h
  Add field_order to AVCodecParserContext.

2013-04-19 - f4b05cd / 5e83d9a - lavc 55.5.100 / 55.2.0 - avcodec.h
  Add CODEC_FLAG_UNALIGNED to allow decoders to produce unaligned output.

2013-04-11 - lavfi 3.53.100 / 3.8.0
  231fd44 / 38f0c07 - Move all content from avfiltergraph.h to avfilter.h. Deprecate
            avfilterhraph.h, user applications should include just avfilter.h
  86070b8 / bc1a985 - Add avfilter_graph_alloc_filter(), deprecate avfilter_open() and
            avfilter_graph_add_filter().
  4fde705 / 1113672 - Add AVFilterContext.graph pointing to the AVFilterGraph that contains the
            filter.
  710b0aa / 48a5ada - Add avfilter_init_str(), deprecate avfilter_init_filter().
  46de9ba / 1ba95a9 - Add avfilter_init_dict().
  16fc24b / 7cdd737 - Add AVFilter.flags field and AVFILTER_FLAG_DYNAMIC_{INPUTS,OUTPUTS} flags.
  f4db6bf / 7e8fe4b - Add avfilter_pad_count() for counting filter inputs/outputs.
  835cc0f / fa2a34c - Add avfilter_next(), deprecate av_filter_next().
            Deprecate avfilter_uninit().

2013-04-09 - lavfi 3.51.100 / 3.7.0 - avfilter.h
  0594ef0 / b439c99 - Add AVFilter.priv_class for exporting filter options through the
            AVOptions API in the similar way private options work in lavc and lavf.
  44d4488 / 8114c10 - Add avfilter_get_class().
  Switch all filters to use AVOptions.

2013-03-19 - 17ebef2 / 2c328a9 - lavu 52.20.100 / 52.9.0 - pixdesc.h
  Add av_pix_fmt_count_planes() function for counting planes in a pixel format.

2013-03-16 - ecade98 / 42c7c61 - lavfi 3.47.100 / 3.6.0
  Add AVFilterGraph.nb_filters, deprecate AVFilterGraph.filter_count.

2013-03-08 - Reference counted buffers - lavu 52.8.0, lavc 55.0.100 / 55.0.0, lavf 55.0.100 / 55.0.0,
lavd 54.4.100 / 54.0.0, lavfi 3.5.0
  36099df / 8e401db, 532f31a / 1cec062 - add a new API for reference counted buffers and buffer
                     pools (new header libavutil/buffer.h).
  2653e12 / 1afddbe - add AVPacket.buf to allow reference counting for the AVPacket data.
            Add av_packet_from_data() function for constructing packets from
            av_malloc()ed data.
  c4e8821 / 7ecc2d4 - move AVFrame from lavc to lavu (new header libavutil/frame.h), add
            AVFrame.buf/extended_buf to allow reference counting for the AVFrame
            data. Add new API for working with reference-counted AVFrames.
  80e9e63 / 759001c - add the refcounted_frames field to AVCodecContext to make audio and
            video decoders return reference-counted frames. Add get_buffer2()
            callback to AVCodecContext which allocates reference-counted frames.
            Add avcodec_default_get_buffer2() as the default get_buffer2()
            implementation.
            Deprecate AVCodecContext.get_buffer() / release_buffer() /
            reget_buffer(), avcodec_default_get_buffer(),
            avcodec_default_reget_buffer(), avcodec_default_release_buffer().
            Remove avcodec_default_free_buffers(), which should not have ever
            been called from outside of lavc.
            Deprecate the following AVFrame fields:
                * base -- is now stored in AVBufferRef
                * reference, type, buffer_hints -- are unnecessary in the new API
                * hwaccel_picture_private, owner, thread_opaque -- should not
                  have been acessed from outside of lavc
                * qscale_table, qstride, qscale_type, mbskip_table, motion_val,
                  mb_type, dct_coeff, ref_index -- mpegvideo-specific tables,
                  which are not exported anymore.
  a05a44e / 7e35037 - switch libavfilter to use AVFrame instead of AVFilterBufferRef. Add
            av_buffersrc_add_frame(), deprecate av_buffersrc_buffer().
            Add av_buffersink_get_frame() and av_buffersink_get_samples(),
            deprecate av_buffersink_read() and av_buffersink_read_samples().
            Deprecate AVFilterBufferRef and all functions for working with it.

2013-03-17 - 6c17ff8 / 12c5c1d - lavu 52.19.100 / 52.8.0 - avstring.h
  Add av_isdigit, av_isgraph, av_isspace, av_isxdigit.

2013-02-23 - 71cf094 / 9f12235 - lavfi 3.40.100 / 3.4.0 - avfiltergraph.h
  Add resample_lavr_opts to AVFilterGraph for setting libavresample options
  for auto-inserted resample filters.

2013-01-25 - e7e14bc / 38c1466 - lavu 52.17.100 / 52.7.0 - dict.h
  Add av_dict_parse_string() to set multiple key/value pairs at once from a
  string.

2013-01-25 - 25be630 / b85a5e8 - lavu 52.16.100 / 52.6.0 - avstring.h
  Add av_strnstr()

2013-01-15 - e7e0186 / 8ee288d - lavu 52.15.100 / 52.5.0 - hmac.h
  Add AVHMAC.

2013-01-13 - 8ee7b38 / 44e065d - lavc 54.87.100 / 54.36.0 - vdpau.h
  Add AVVDPAUContext struct for VDPAU hardware-accelerated decoding.

2013-01-12 - dae382b / 169fb94 - lavu 52.14.100 / 52.4.0 - pixdesc.h
  Add AV_PIX_FMT_VDPAU flag.

2013-01-07 - 249fca3 / 074a00d - lavr 1.1.0
  Add avresample_set_channel_mapping() for input channel reordering,
  duplication, and silencing.

2012-12-29 - 2ce43b3 / d8fd06c - lavu 52.13.100 / 52.3.0 - avstring.h
  Add av_basename() and av_dirname().

2012-11-11 - 03b0787 / 5980f5d - lavu 52.6.100 / 52.2.0 - audioconvert.h
  Rename audioconvert.h to channel_layout.h. audioconvert.h is now deprecated.

2012-11-05 - 7d26be6 / dfde8a3 - lavu 52.5.100 / 52.1.0 - intmath.h
  Add av_ctz() for trailing zero bit count

2012-10-21 - e3a91c5 / a893655 - lavu 51.77.100 / 51.45.0 - error.h
  Add AVERROR_EXPERIMENTAL

2012-10-12 - a33ed6b / d2fcb35 - lavu 51.76.100 / 51.44.0 - pixdesc.h
  Add functions for accessing pixel format descriptors.
  Accessing the av_pix_fmt_descriptors array directly is now
  deprecated.

2012-10-11 - f391e40 / 9a92aea - lavu 51.75.100 / 51.43.0 - aes.h, md5.h, sha.h, tree.h
  Add functions for allocating the opaque contexts for the algorithms,

2012-10-10 - de31814 / b522000 - lavf 54.32.100 / 54.18.0 - avio.h
  Add avio_closep to complement avio_close.

2012-10-08 - ae77266 / 78071a1 - lavu 51.74.100 / 51.42.0 - pixfmt.h
  Rename PixelFormat to AVPixelFormat and all PIX_FMT_* to AV_PIX_FMT_*.
  To provide backwards compatibility, PixelFormat is now #defined as
  AVPixelFormat.
  Note that this can break user code that includes pixfmt.h and uses the
  'PixelFormat' identifier. Such code should either #undef PixelFormat
  or stop using the PixelFormat name.

2012-10-05 - 55c49af / e7ba5b1 - lavr 1.0.0 - avresample.h
  Data planes parameters to avresample_convert() and
  avresample_read() are now uint8_t** instead of void**.
  Libavresample is now stable.

2012-09-26 - 3ba0dab7 / 1384df64 - lavf 54.29.101 / 56.06.3 - avformat.h
  Add AVFormatContext.avoid_negative_ts.

2012-09-24 - 46a3595 / a42aada - lavc 54.59.100 / 54.28.0 - avcodec.h
  Add avcodec_free_frame(). This function must now
  be used for freeing an AVFrame.

2012-09-12 - e3e09f2 / 8919fee - lavu 51.73.100 / 51.41.0 - audioconvert.h
  Added AV_CH_LOW_FREQUENCY_2 channel mask value.

2012-09-04 - b21b5b0 / 686a329 - lavu 51.71.100 / 51.40.0 - opt.h
  Reordered the fields in default_val in AVOption, changed which
  default_val field is used for which AVOptionType.

2012-08-30 - 98298eb / a231832 - lavc 54.54.101 / 54.26.1 - avcodec.h
  Add codec descriptor properties AV_CODEC_PROP_LOSSY and
  AV_CODEC_PROP_LOSSLESS.

2012-08-18 - lavc 54.26 - avcodec.h
  Add codec descriptors for accessing codec properties without having
  to refer to a specific decoder or encoder.

  f5f3684 / c223d79 - Add an AVCodecDescriptor struct and functions
            avcodec_descriptor_get() and avcodec_descriptor_next().
  f5f3684 / 51efed1 - Add AVCodecDescriptor.props and AV_CODEC_PROP_INTRA_ONLY.
  6c180b3 / 91e59fe - Add avcodec_descriptor_get_by_name().

2012-08-08 - f5f3684 / 987170c - lavu 51.68.100 / 51.38.0 - dict.h
  Add av_dict_count().

2012-08-07 - 7a72695 / 104e10f - lavc 54.51.100 / 54.25.0 - avcodec.h
  Rename CodecID to AVCodecID and all CODEC_ID_* to AV_CODEC_ID_*.
  To provide backwards compatibility, CodecID is now #defined as AVCodecID.
  Note that this can break user code that includes avcodec.h and uses the
  'CodecID' identifier. Such code should either #undef CodecID or stop using the
  CodecID name.

2012-08-03 - e776ee8 / 239fdf1 - lavu 51.66.101 / 51.37.1 - cpu.h
                       lsws 2.1.1   - swscale.h
  Rename AV_CPU_FLAG_MMX2  ---> AV_CPU_FLAG_MMXEXT.
  Rename SWS_CPU_CAPS_MMX2 ---> SWS_CPU_CAPS_MMXEXT.

2012-07-29 - 7c26761 / 681ed00 - lavf 54.22.100 / 54.13.0 - avformat.h
  Add AVFMT_FLAG_NOBUFFER for low latency use cases.

2012-07-10 - fbe0245 / f3e5e6f - lavu 51.65.100 / 51.37.0
  Add av_malloc_array() and av_mallocz_array()

2012-06-22 - e847f41 / d3d3a32 - lavu 51.61.100 / 51.34.0
  Add av_usleep()

2012-06-20 - 4da42eb / ae0a301 - lavu 51.60.100 / 51.33.0
  Move av_gettime() to libavutil, add libavutil/time.h

2012-06-09 - 82edf67 / 3971be0 - lavr 0.0.3
  Add a parameter to avresample_build_matrix() for Dolby/DPLII downmixing.

2012-06-12 - c7b9eab / 9baeff9 - lavfi 2.79.100 / 2.23.0 - avfilter.h
  Add AVFilterContext.nb_inputs/outputs. Deprecate
  AVFilterContext.input/output_count.

2012-06-12 - c7b9eab / 84b9fbe - lavfi 2.79.100 / 2.22.0 - avfilter.h
  Add avfilter_pad_get_type() and avfilter_pad_get_name(). Those
  should now be used instead of accessing AVFilterPad members
  directly.

2012-06-12 - 3630a07 / b0f0dfc - lavu 51.57.100 / 51.32.0 - audioconvert.h
  Add av_get_channel_layout_channel_index(), av_get_channel_name()
  and av_channel_layout_extract_channel().

2012-05-25 - 53ce990 / 154486f - lavu 51.55.100 / 51.31.0 - opt.h
  Add av_opt_set_bin()

2012-05-15 - lavfi 2.74.100 / 2.17.0
  Add support for audio filters
  61930bd / ac71230, 1cbf7fb / a2cd9be - add video/audio buffer sink in a new installed
                    header buffersink.h
  1cbf7fb / 720c6b7 - add av_buffersrc_write_frame(), deprecate
            av_vsrc_buffer_add_frame()
  61930bd / ab16504 - add avfilter_copy_buf_props()
  61930bd / 9453c9e - add extended_data to AVFilterBuffer
  61930bd / 1b8c927 - add avfilter_get_audio_buffer_ref_from_arrays()

2012-05-09 - lavu 51.53.100 / 51.30.0 - samplefmt.h
  61930bd / 142e740 - add av_samples_copy()
  61930bd / 6d7f617 - add av_samples_set_silence()

2012-05-09 - 61930bd / a5117a2 - lavc 54.21.101 / 54.13.1
  For audio formats with fixed frame size, the last frame
  no longer needs to be padded with silence, libavcodec
  will handle this internally (effectively all encoders
  behave as if they had CODEC_CAP_SMALL_LAST_FRAME set).

2012-05-07 - 653d117 / 828bd08 - lavc 54.20.100 / 54.13.0 - avcodec.h
  Add sample_rate and channel_layout fields to AVFrame.

2012-05-01 - 2330eb1 / 4010d72 - lavr 0.0.1
  Change AV_MIX_COEFF_TYPE_Q6 to AV_MIX_COEFF_TYPE_Q8.

2012-04-25 - e890b68 / 3527a73 - lavu 51.48.100 / 51.29.0 - cpu.h
  Add av_parse_cpu_flags()

2012-04-24 - 3ead79e / c8af852 - lavr 0.0.0
  Add libavresample audio conversion library

2012-04-20 - 3194ab7 / 0c0d1bc - lavu 51.47.100 / 51.28.0 - audio_fifo.h
  Add audio FIFO functions:
    av_audio_fifo_free()
    av_audio_fifo_alloc()
    av_audio_fifo_realloc()
    av_audio_fifo_write()
    av_audio_fifo_read()
    av_audio_fifo_drain()
    av_audio_fifo_reset()
    av_audio_fifo_size()
    av_audio_fifo_space()

2012-04-14 - lavfi 2.70.100 / 2.16.0 - avfiltergraph.h
  7432bcf / d7bcc71 Add avfilter_graph_parse2().

2012-04-08 - 6bfb304 / 4d693b0 - lavu 51.46.100 / 51.27.0 - samplefmt.h
  Add av_get_packed_sample_fmt() and av_get_planar_sample_fmt()

2012-03-21 - b75c67d - lavu 51.43.100
  Add bprint.h for bprint API.

2012-02-21 - 9cbf17e - lavc 54.4.100
  Add av_get_pcm_codec() function.

2012-02-16 - 560b224 - libswr 0.7.100
  Add swr_set_matrix() function.

2012-02-09 - c28e7af - lavu 51.39.100
  Add a new installed header libavutil/timestamp.h with timestamp
  utilities.

2012-02-06 - 70ffda3 - lavu 51.38.100
  Add av_parse_ratio() function to parseutils.h.

2012-02-06 - 70ffda3 - lavu 51.38.100
  Add AV_LOG_MAX_OFFSET macro to log.h.

2012-02-02 - 0eaa123 - lavu 51.37.100
  Add public timecode helpers.

2012-01-24 - 0c3577b - lavfi 2.60.100
  Add avfilter_graph_dump.

2012-03-20 - 0ebd836 / 3c90cc2 - lavfo 54.2.0
  Deprecate av_read_packet(), use av_read_frame() with
  AVFMT_FLAG_NOPARSE | AVFMT_FLAG_NOFILLIN in AVFormatContext.flags

2012-03-05 - lavc 54.10.100 / 54.8.0
  f095391 / 6699d07 Add av_get_exact_bits_per_sample()
  f095391 / 9524cf7 Add av_get_audio_frame_duration()

2012-03-04 - 2af8f2c / 44fe77b - lavc 54.8.100 / 54.7.0 - avcodec.h
  Add av_codec_is_encoder/decoder().

2012-03-01 - 1eb7f39 / 442c132 - lavc 54.5.100 / 54.3.0 - avcodec.h
  Add av_packet_shrink_side_data.

2012-02-29 - 79ae084 / dd2a4bc - lavf 54.2.100 / 54.2.0 - avformat.h
  Add AVStream.attached_pic and AV_DISPOSITION_ATTACHED_PIC,
  used for dealing with attached pictures/cover art.

2012-02-25 - 305e4b3 / c9bca80 - lavu 51.41.100 / 51.24.0 - error.h
  Add AVERROR_UNKNOWN
  NOTE: this was backported to 0.8

2012-02-20 - eadd426 / e9cda85 - lavc 54.2.100 / 54.2.0
  Add duration field to AVCodecParserContext

2012-02-20 - eadd426 / 0b42a93 - lavu 51.40.100 / 51.23.1 - mathematics.h
  Add av_rescale_q_rnd()

2012-02-08 - f2b20b7 / 38d5533 - lavu 51.38.101 / 51.22.1 - pixdesc.h
  Add PIX_FMT_PSEUDOPAL flag.

2012-02-08 - f2b20b7 / 52f82a1 - lavc 54.2.100 / 54.1.0
  Add avcodec_encode_video2() and deprecate avcodec_encode_video().

2012-02-01 - 4c677df / 316fc74 - lavc 54.1.0
  Add av_fast_padded_malloc() as alternative for av_realloc() when aligned
  memory is required. The buffer will always have FF_INPUT_BUFFER_PADDING_SIZE
  zero-padded bytes at the end.

2012-01-31 - a369a6b / dd6d3b0 - lavf 54.1.0
  Add avformat_get_riff_video_tags() and avformat_get_riff_audio_tags().
  NOTE: this was backported to 0.8

2012-01-31 - a369a6b / af08d9a - lavc 54.1.0
  Add avcodec_is_open() function.
  NOTE: this was backported to 0.8

2012-01-30 - 151ecc2 / 8b93312 - lavu 51.36.100 / 51.22.0 - intfloat.h
  Add a new installed header libavutil/intfloat.h with int/float punning
  functions.
  NOTE: this was backported to 0.8

2012-01-25 - lavf 53.31.100 / 53.22.0
  3c5fe5b / f1caf01 Allow doing av_write_frame(ctx, NULL) for flushing possible
          buffered data within a muxer. Added AVFMT_ALLOW_FLUSH for
          muxers supporting it (av_write_frame makes sure it is called
          only for muxers with this flag).

2012-01-15 - lavc 53.56.105 / 53.34.0
  New audio encoding API:
  67f5650 / b2c75b6 Add CODEC_CAP_VARIABLE_FRAME_SIZE capability for use by audio
          encoders.
  67f5650 / 5ee5fa0 Add avcodec_fill_audio_frame() as a convenience function.
  67f5650 / b2c75b6 Add avcodec_encode_audio2() and deprecate avcodec_encode_audio().
          Add AVCodec.encode2().

2012-01-12 - b18e17e / 3167dc9 - lavfi 2.59.100 / 2.15.0
  Add a new installed header -- libavfilter/version.h -- with version macros.


-------- 8< --------- FFmpeg 0.9 was cut here -------- 8< ---------

2011-12-08 - a502939 - lavfi 2.52.0
  Add av_buffersink_poll_frame() to buffersink.h.

2011-12-08 - 26c6fec - lavu 51.31.0
  Add av_log_format_line.

2011-12-03 - 976b095 - lavu 51.30.0
  Add AVERROR_BUG.

2011-11-24 - 573ffbb - lavu 51.28.1
  Add av_get_alt_sample_fmt() to samplefmt.h.

2011-11-03 - 96949da - lavu 51.23.0
  Add av_strcasecmp() and av_strncasecmp() to avstring.h.

2011-10-20 - b35e9e1 - lavu 51.22.0
  Add av_strtok() to avstring.h.

2012-01-03 - ad1c8dd / b73ec05 - lavu 51.34.100 / 51.21.0
  Add av_popcount64

2011-12-18 - 7c29313 / 8400b12 - lavc 53.46.1 / 53.28.1
  Deprecate AVFrame.age. The field is unused.

2011-12-12 - 8bc7fe4 / 5266045 - lavf 53.25.0 / 53.17.0
  Add avformat_close_input().
  Deprecate av_close_input_file() and av_close_input_stream().

2011-12-09 - c59b80c / b2890f5 - lavu 51.32.0 / 51.20.0 - audioconvert.h
  Expand the channel layout list.

2011-12-02 - e4de716 / 0eea212 - lavc 53.40.0 / 53.25.0
  Add nb_samples and extended_data fields to AVFrame.
  Deprecate AVCODEC_MAX_AUDIO_FRAME_SIZE.
  Deprecate avcodec_decode_audio3() in favor of avcodec_decode_audio4().
  avcodec_decode_audio4() writes output samples to an AVFrame, which allows
  audio decoders to use get_buffer().

2011-12-04 - e4de716 / 560f773 - lavc 53.40.0 / 53.24.0
  Change AVFrame.data[4]/base[4]/linesize[4]/error[4] to [8] at next major bump.
  Change AVPicture.data[4]/linesize[4] to [8] at next major bump.
  Change AVCodecContext.error[4] to [8] at next major bump.
  Add AV_NUM_DATA_POINTERS to simplify the bump transition.

2011-11-24 - lavu 51.29.0 / 51.19.0
  92afb43 / bd97b2e - add planar RGB pixel formats
  92afb43 / 6b0768e - add PIX_FMT_PLANAR and PIX_FMT_RGB pixel descriptions

2011-11-23 - 8e576d5 / bbb46f3 - lavu 51.27.0 / 51.18.0
  Add av_samples_get_buffer_size(), av_samples_fill_arrays(), and
  av_samples_alloc(), to samplefmt.h.

2011-11-23 - 8e576d5 / 8889cc4 - lavu 51.27.0 / 51.17.0
  Add planar sample formats and av_sample_fmt_is_planar() to samplefmt.h.

2011-11-19 - dbb38bc / f3a29b7 - lavc 53.36.0 / 53.21.0
  Move some AVCodecContext fields to a new private struct, AVCodecInternal,
  which is accessed from a new field, AVCodecContext.internal.
  - fields moved:
      AVCodecContext.internal_buffer       --> AVCodecInternal.buffer
      AVCodecContext.internal_buffer_count --> AVCodecInternal.buffer_count
      AVCodecContext.is_copy               --> AVCodecInternal.is_copy

2011-11-16 - 8709ba9 / 6270671 - lavu 51.26.0 / 51.16.0
  Add av_timegm()

2011-11-13 - lavf 53.21.0 / 53.15.0
  New interrupt callback API, allowing per-AVFormatContext/AVIOContext
  interrupt callbacks.
  5f268ca / 6aa0b98 Add AVIOInterruptCB struct and the interrupt_callback field to
          AVFormatContext.
  5f268ca / 1dee0ac Add avio_open2() with additional parameters. Those are
          an interrupt callback and an options AVDictionary.
          This will allow passing AVOptions to protocols after lavf
          54.0.

2011-11-06 - 13b7781 / ba04ecf - lavu 51.24.0 / 51.14.0
  Add av_strcasecmp() and av_strncasecmp() to avstring.h.

2011-11-06 - 13b7781 / 07b172f - lavu 51.24.0 / 51.13.0
  Add av_toupper()/av_tolower()

2011-11-05 - d8cab5c / b6d08f4 - lavf 53.19.0 / 53.13.0
  Add avformat_network_init()/avformat_network_deinit()

2011-10-27 - 6faf0a2 / 512557b - lavc 53.24.0 / 53.15.0
  Remove avcodec_parse_frame.
  Deprecate AVCodecContext.parse_only and CODEC_CAP_PARSE_ONLY.

2011-10-19 - d049257 / 569129a - lavf 53.17.0 / 53.10.0
  Add avformat_new_stream(). Deprecate av_new_stream().

2011-10-13 - 91eb1b1 / b631fba - lavf 53.16.0 / 53.9.0
  Add AVFMT_NO_BYTE_SEEK AVInputFormat flag.

2011-10-12 - lavu 51.21.0 / 51.12.0
  AVOptions API rewrite.

  - f884ef0 / 145f741 FF_OPT_TYPE* renamed to AV_OPT_TYPE_*
  - new setting/getting functions with slightly different semantics:
        f884ef0 / dac66da av_set_string3 -> av_opt_set
                av_set_double  -> av_opt_set_double
                av_set_q       -> av_opt_set_q
                av_set_int     -> av_opt_set_int

        f884ef0 / 41d9d51 av_get_string  -> av_opt_get
                av_get_double  -> av_opt_get_double
                av_get_q       -> av_opt_get_q
                av_get_int     -> av_opt_get_int

  - f884ef0 / 8c5dcaa trivial rename av_next_option -> av_opt_next
  - f884ef0 / 641c7af new functions - av_opt_child_next, av_opt_child_class_next
    and av_opt_find2()

2011-09-22 - a70e787 - lavu 51.17.0
  Add av_x_if_null().

2011-09-18 - 645cebb - lavc 53.16.0
  Add showall flag2

2011-09-16 - ea8de10 - lavfi 2.42.0
  Add avfilter_all_channel_layouts.

2011-09-16 - 9899037 - lavfi 2.41.0
  Rename avfilter_all_* function names to avfilter_make_all_*.

  In particular, apply the renames:
  avfilter_all_formats         -> avfilter_make_all_formats
  avfilter_all_channel_layouts -> avfilter_make_all_channel_layouts
  avfilter_all_packing_formats -> avfilter_make_all_packing_formats

2011-09-12 - 4381bdd - lavfi 2.40.0
  Change AVFilterBufferRefAudioProps.sample_rate type from uint32_t to int.

2011-09-12 - 2c03174 - lavfi 2.40.0
  Simplify signature for avfilter_get_audio_buffer(), make it
  consistent with avfilter_get_video_buffer().

2011-09-06 - 4f7dfe1 - lavfi 2.39.0
  Rename libavfilter/vsink_buffer.h to libavfilter/buffersink.h.

2011-09-06 - c4415f6 - lavfi 2.38.0
  Unify video and audio sink API.

  In particular, add av_buffersink_get_buffer_ref(), deprecate
  av_vsink_buffer_get_video_buffer_ref() and change the value for the
  opaque field passed to the abuffersink init function.

2011-09-04 - 61e2e29 - lavu 51.16.0
  Add av_asprintf().

2011-08-22 - dacd827 - lavf 53.10.0
  Add av_find_program_from_stream().

2011-08-20 - 69e2c1a - lavu 51.13.0
  Add av_get_media_type_string().

2011-09-03 - 1889c67 / fb4ca26 - lavc 53.13.0
                       lavf 53.11.0
                       lsws  2.1.0
  Add {avcodec,avformat,sws}_get_class().

2011-08-03 - 1889c67 / c11fb82 - lavu 51.15.0
  Add AV_OPT_SEARCH_FAKE_OBJ flag for av_opt_find() function.

2011-08-14 - 323b930 - lavu 51.12.0
  Add av_fifo_peek2(), deprecate av_fifo_peek().

2011-08-26 - lavu 51.14.0 / 51.9.0
  - 976a8b2 / add41de..976a8b2 / abc78a5 Do not include intfloat_readwrite.h,
    mathematics.h, rational.h, pixfmt.h, or log.h from avutil.h.

2011-08-16 - 27fbe31 / 48f9e45 - lavf 53.11.0 / 53.8.0
  Add avformat_query_codec().

2011-08-16 - 27fbe31 / bca06e7 - lavc 53.11.0
  Add avcodec_get_type().

2011-08-06 - 0cb233c / 2f63440 - lavf 53.7.0
  Add error_recognition to AVFormatContext.

2011-08-02 - 1d186e9 / 9d39cbf - lavc 53.9.1
  Add AV_PKT_FLAG_CORRUPT AVPacket flag.

2011-07-16 - b57df29 - lavfi 2.27.0
  Add audio packing negotiation fields and helper functions.

  In particular, add AVFilterPacking enum, planar, in_packings and
  out_packings fields to AVFilterLink, and the functions:
  avfilter_set_common_packing_formats()
  avfilter_all_packing_formats()

2011-07-10 - 3602ad7 / a67c061 - lavf 53.6.0
  Add avformat_find_stream_info(), deprecate av_find_stream_info().
  NOTE: this was backported to 0.7

2011-07-10 - 3602ad7 / 0b950fe - lavc 53.8.0
  Add avcodec_open2(), deprecate avcodec_open().
  NOTE: this was backported to 0.7

  Add avcodec_alloc_context3. Deprecate avcodec_alloc_context() and
  avcodec_alloc_context2().

2011-07-01 - b442ca6 - lavf 53.5.0 - avformat.h
  Add function av_get_output_timestamp().

2011-06-28 - 5129336 - lavu 51.11.0 - avutil.h
  Define the AV_PICTURE_TYPE_NONE value in AVPictureType enum.


-------- 8< --------- FFmpeg 0.7 was cut here -------- 8< ---------



-------- 8< --------- FFmpeg 0.8 was cut here -------- 8< ---------

2011-06-19 - fd2c0a5 - lavfi 2.23.0 - avfilter.h
  Add layout negotiation fields and helper functions.

  In particular, add in_chlayouts and out_chlayouts to AVFilterLink,
  and the functions:
  avfilter_set_common_sample_formats()
  avfilter_set_common_channel_layouts()
  avfilter_all_channel_layouts()

2011-06-19 - 527ca39 - lavfi 2.22.0 - AVFilterFormats
  Change type of AVFilterFormats.formats from int * to int64_t *,
  and update formats handling API accordingly.

  avfilter_make_format_list() still takes a int32_t array and converts
  it to int64_t. A new function, avfilter_make_format64_list(), that
  takes int64_t arrays has been added.

2011-06-19 - 44f669e - lavfi 2.21.0 - vsink_buffer.h
  Add video sink buffer and vsink_buffer.h public header.

2011-06-12 - 9fdf772 - lavfi 2.18.0 - avcodec.h
  Add avfilter_get_video_buffer_ref_from_frame() function in
  libavfilter/avcodec.h.

2011-06-12 - c535494 - lavfi 2.17.0 - avfiltergraph.h
  Add avfilter_inout_alloc() and avfilter_inout_free() functions.

2011-06-12 - 6119b23 - lavfi 2.16.0 - avfilter_graph_parse()
  Change avfilter_graph_parse() signature.

2011-06-23 - 686959e / 67e9ae1 - lavu 51.10.0 / 51.8.0 - attributes.h
  Add av_printf_format().

2011-06-16 - 2905e3f / 05e84c9, 2905e3f / 25de595 - lavf 53.4.0 / 53.2.0 - avformat.h
  Add avformat_open_input and avformat_write_header().
  Deprecate av_open_input_stream, av_open_input_file,
  AVFormatParameters and av_write_header.

2011-06-16 - 2905e3f / 7e83e1c, 2905e3f / dc59ec5 - lavu 51.9.0 / 51.7.0 - opt.h
  Add av_opt_set_dict() and av_opt_find().
  Deprecate av_find_opt().
  Add AV_DICT_APPEND flag.

2011-06-10 - 45fb647 / cb7c11c - lavu 51.6.0 - opt.h
  Add av_opt_flag_is_set().

2011-06-10 - c381960 - lavfi 2.15.0 - avfilter_get_audio_buffer_ref_from_arrays
  Add avfilter_get_audio_buffer_ref_from_arrays() to avfilter.h.

2011-06-09 - f9ecb84 / d9f80ea - lavu 51.8.0 - AVMetadata
  Move AVMetadata from lavf to lavu and rename it to
  AVDictionary -- new installed header dict.h.
  All av_metadata_* functions renamed to av_dict_*.

2011-06-07 - d552f61 / a6703fa - lavu 51.8.0 - av_get_bytes_per_sample()
  Add av_get_bytes_per_sample() in libavutil/samplefmt.h.
  Deprecate av_get_bits_per_sample_fmt().

2011-06-05 - f956924 / b39b062 - lavu 51.8.0 - opt.h
  Add av_opt_free convenience function.

2011-06-06 - 95a0242 - lavfi 2.14.0 - AVFilterBufferRefAudioProps
  Remove AVFilterBufferRefAudioProps.size, and use nb_samples in
  avfilter_get_audio_buffer() and avfilter_default_get_audio_buffer() in
  place of size.

2011-06-06 - 0bc2cca - lavu 51.6.0 - av_samples_alloc()
  Switch nb_channels and nb_samples parameters order in
  av_samples_alloc().

2011-06-06 - e1c7414 - lavu 51.5.0 - av_samples_*
  Change the data layout created by av_samples_fill_arrays() and
  av_samples_alloc().

2011-06-06 - 27bcf55 - lavfi 2.13.0 - vsrc_buffer.h
  Make av_vsrc_buffer_add_video_buffer_ref() accepts an additional
  flags parameter in input.

2011-06-03 - e977ca2 - lavfi 2.12.0 - avfilter_link_free()
  Add avfilter_link_free() function.

2011-06-02 - 5ad38d9 - lavu 51.4.0 - av_force_cpu_flags()
  Add av_cpu_flags() in libavutil/cpu.h.

2011-05-28 - e71f260 - lavu 51.3.0 - pixdesc.h
  Add av_get_pix_fmt_name() in libavutil/pixdesc.h, and deprecate
  avcodec_get_pix_fmt_name() in libavcodec/avcodec.h in its favor.

2011-05-25 - 39e4206 / 30315a8 - lavf 53.3.0 - avformat.h
  Add fps_probe_size to AVFormatContext.

2011-05-22 - 5ecdfd0 - lavf 53.2.0 - avformat.h
  Introduce avformat_alloc_output_context2() and deprecate
  avformat_alloc_output_context().

2011-05-22 - 83db719 - lavfi 2.10.0 - vsrc_buffer.h
  Make libavfilter/vsrc_buffer.h public.

2011-05-19 - c000a9f - lavfi 2.8.0 - avcodec.h
  Add av_vsrc_buffer_add_frame() to libavfilter/avcodec.h.

2011-05-14 - 9fdf772 - lavfi 2.6.0 - avcodec.h
  Add avfilter_get_video_buffer_ref_from_frame() to libavfilter/avcodec.h.

2011-05-18 - 75a37b5 / 64150ff - lavc 53.7.0 - AVCodecContext.request_sample_fmt
  Add request_sample_fmt field to AVCodecContext.

2011-05-10 - 59eb12f / 188dea1 - lavc 53.6.0 - avcodec.h
  Deprecate AVLPCType and the following fields in
  AVCodecContext: lpc_coeff_precision, prediction_order_method,
  min_partition_order, max_partition_order, lpc_type, lpc_passes.
  Corresponding FLAC encoder options should be used instead.

2011-05-07 - 9fdf772 - lavfi 2.5.0 - avcodec.h
  Add libavfilter/avcodec.h header and avfilter_copy_frame_props()
  function.

2011-05-07 - 18ded93 - lavc 53.5.0 - AVFrame
  Add format field to AVFrame.

2011-05-07 - 22333a6 - lavc 53.4.0 - AVFrame
  Add width and height fields to AVFrame.

2011-05-01 - 35fe66a - lavfi 2.4.0 - avfilter.h
  Rename AVFilterBufferRefVideoProps.pixel_aspect to
  sample_aspect_ratio.

2011-05-01 - 77e9dee - lavc 53.3.0 - AVFrame
  Add a sample_aspect_ratio field to AVFrame.

2011-05-01 - 1ba5727 - lavc 53.2.0 - AVFrame
  Add a pkt_pos field to AVFrame.

2011-04-29 - 35ceaa7 - lavu 51.2.0 - mem.h
  Add av_dynarray_add function for adding
  an element to a dynamic array.

2011-04-26 - d7e5aeb / bebe72f - lavu 51.1.0 - avutil.h
  Add AVPictureType enum and av_get_picture_type_char(), deprecate
  FF_*_TYPE defines and av_get_pict_type_char() defined in
  libavcodec/avcodec.h.

2011-04-26 - d7e5aeb / 10d3940 - lavfi 2.3.0 - avfilter.h
  Add pict_type and key_frame fields to AVFilterBufferRefVideo.

2011-04-26 - d7e5aeb / 7a11c82 - lavfi 2.2.0 - vsrc_buffer
  Add sample_aspect_ratio fields to vsrc_buffer arguments

2011-04-21 - 8772156 / 94f7451 - lavc 53.1.0 - avcodec.h
  Add CODEC_CAP_SLICE_THREADS for codecs supporting sliced threading.

2011-04-15 - lavc 52.120.0 - avcodec.h
  AVPacket structure got additional members for passing side information:
    c407984 / 4de339e introduce side information for AVPacket
    c407984 / 2d8591c make containers pass palette change in AVPacket

2011-04-12 - lavf 52.107.0 - avio.h
  Avio cleanup, part II - deprecate the entire URLContext API:
    c55780d / 175389c add avio_check as a replacement for url_exist
    9891004 / ff1ec0c add avio_pause and avio_seek_time as replacements
            for _av_url_read_fseek/fpause
    d4d0932 / cdc6a87 deprecate av_protocol_next(), avio_enum_protocols
            should be used instead.
    c88caa5 / 80c6e23 rename url_set_interrupt_cb->avio_set_interrupt_cb.
    c88caa5 / f87b1b3 rename open flags: URL_* -> AVIO_*
    d4d0932 / f8270bb add avio_enum_protocols.
    d4d0932 / 5593f03 deprecate URLProtocol.
    d4d0932 / c486dad deprecate URLContext.
    d4d0932 / 026e175 deprecate the typedef for URLInterruptCB
    c88caa5 / 8e76a19 deprecate av_register_protocol2.
    11d7841 / b840484 deprecate URL_PROTOCOL_FLAG_NESTED_SCHEME
    11d7841 / 1305d93 deprecate av_url_read_seek
    11d7841 / fa104e1 deprecate av_url_read_pause
    434f248 / 727c7aa deprecate url_get_filename().
    434f248 / 5958df3 deprecate url_max_packet_size().
    434f248 / 1869ea0 deprecate url_get_file_handle().
    434f248 / 32a97d4 deprecate url_filesize().
    434f248 / e52a914 deprecate url_close().
    434f248 / 58a48c6 deprecate url_seek().
    434f248 / 925e908 deprecate url_write().
    434f248 / dce3756 deprecate url_read_complete().
    434f248 / bc371ac deprecate url_read().
    434f248 / 0589da0 deprecate url_open().
    434f248 / 62eaaea deprecate url_connect.
    434f248 / 5652bb9 deprecate url_alloc.
    434f248 / 333e894 deprecate url_open_protocol
    434f248 / e230705 deprecate url_poll and URLPollEntry

2011-04-08 - lavf 52.106.0 - avformat.h
  Minor avformat.h cleanup:
    d4d0932 / a9bf9d8 deprecate av_guess_image2_codec
    d4d0932 / c3675df rename avf_sdp_create->av_sdp_create

2011-04-03 - lavf 52.105.0 - avio.h
  Large-scale renaming/deprecating of AVIOContext-related functions:
    2cae980 / 724f6a0 deprecate url_fdopen
    2cae980 / 403ee83 deprecate url_open_dyn_packet_buf
    2cae980 / 6dc7d80 rename url_close_dyn_buf       -> avio_close_dyn_buf
    2cae980 / b92c545 rename url_open_dyn_buf        -> avio_open_dyn_buf
    2cae980 / 8978fed introduce an AVIOContext.seekable field as a replacement for
            AVIOContext.is_streamed and url_is_streamed()
    1caa412 / b64030f deprecate get_checksum()
    1caa412 / 4c4427a deprecate init_checksum()
    2fd41c9 / 4ec153b deprecate udp_set_remote_url/get_local_port
    4fa0e24 / 933e90a deprecate av_url_read_fseek/fpause
    4fa0e24 / 8d9769a deprecate url_fileno
    0fecf26 / b7f2fdd rename put_flush_packet -> avio_flush
    0fecf26 / 35f1023 deprecate url_close_buf
    0fecf26 / 83fddae deprecate url_open_buf
    0fecf26 / d9d86e0 rename url_fprintf -> avio_printf
    0fecf26 / 59f65d9 deprecate url_setbufsize
    6947b0c / 3e68b3b deprecate url_ferror
    e8bb2e2 deprecate url_fget_max_packet_size
    76aa876 rename url_fsize -> avio_size
    e519753 deprecate url_fgetc
    655e45e deprecate url_fgets
    a2704c9 rename url_ftell -> avio_tell
    e16ead0 deprecate get_strz() in favor of avio_get_str
    0300db8,2af07d3 rename url_fskip -> avio_skip
    6b4aa5d rename url_fseek -> avio_seek
    61840b4 deprecate put_tag
    22a3212 rename url_fopen/fclose -> avio_open/close.
    0ac8e2b deprecate put_nbyte
    77eb550 rename put_byte          -> avio_w8
                   put_[b/l]e<type>  -> avio_w[b/l]<type>
                   put_buffer        -> avio_write
    b7effd4 rename get_byte          -> avio_r8,
                   get_[b/l]e<type>  -> avio_r[b/l]<type>
                   get_buffer        -> avio_read
    b3db9ce deprecate get_partial_buffer
    8d9ac96 rename av_alloc_put_byte -> avio_alloc_context

2011-03-25 - 27ef7b1 / 34b47d7 - lavc 52.115.0 - AVCodecContext.audio_service_type
  Add audio_service_type field to AVCodecContext.

2011-03-17 - e309fdc - lavu 50.40.0 - pixfmt.h
  Add PIX_FMT_BGR48LE and PIX_FMT_BGR48BE pixel formats

2011-03-02 - 863c471 - lavf  52.103.0 - av_pkt_dump2, av_pkt_dump_log2
  Add new functions av_pkt_dump2, av_pkt_dump_log2 that uses the
  source stream timebase for outputting timestamps. Deprecate
  av_pkt_dump and av_pkt_dump_log.

2011-02-20 - e731b8d - lavf  52.102.0 - avio.h
  * e731b8d - rename init_put_byte() to ffio_init_context(), deprecating the
              original, and move it to a private header so it is no longer
              part of our public API. Instead, use av_alloc_put_byte().
  * ae628ec - rename ByteIOContext to AVIOContext.

2011-02-16 - 09d171b - lavf  52.101.0 - avformat.h
                       lavu  52.39.0  - parseutils.h
  * 610219a - Add av_ prefix to dump_format().
  * f6c7375 - Replace parse_date() in lavf with av_parse_time() in lavu.
  * ab0287f - Move find_info_tag from lavf to lavu and add av_prefix to it.

2011-02-15 - lavu 52.38.0 - merge libavcore
  libavcore is merged back completely into libavutil

2011-02-10 - 55bad0c - lavc 52.113.0 - vbv_delay
  Add vbv_delay field to AVCodecContext

2011-02-14 - 24a83bd - lavf 52.100.0 - AV_DISPOSITION_CLEAN_EFFECTS
  Add AV_DISPOSITION_CLEAN_EFFECTS disposition flag.

2011-02-14 - 910b5b8 - lavfi 1.76.0 - AVFilterLink sample_aspect_ratio
  Add sample_aspect_ratio field to AVFilterLink.

2011-02-10 - 12c14cd - lavf 52.99.0 - AVStream.disposition
  Add AV_DISPOSITION_HEARING_IMPAIRED and AV_DISPOSITION_VISUAL_IMPAIRED.

2011-02-09 - c0b102c - lavc 52.112.0 - avcodec_thread_init()
  Deprecate avcodec_thread_init()/avcodec_thread_free() use; instead
  set thread_count before calling avcodec_open.

2011-02-09 - 37b00b4 - lavc 52.111.0 - threading API
  Add CODEC_CAP_FRAME_THREADS with new restrictions on get_buffer()/
  release_buffer()/draw_horiz_band() callbacks for appropriate codecs.
  Add thread_type and active_thread_type fields to AVCodecContext.

2011-02-08 - 3940caa - lavf 52.98.0 - av_probe_input_buffer
  Add av_probe_input_buffer() to avformat.h for probing format from a
  ByteIOContext.

2011-02-06 - fe174fc - lavf 52.97.0 - avio.h
  Add flag for non-blocking protocols: URL_FLAG_NONBLOCK

2011-02-04 - f124b08 - lavf 52.96.0 - avformat_free_context()
  Add avformat_free_context() in avformat.h.

2011-02-03 - f5b82f4 - lavc 52.109.0 - add CODEC_ID_PRORES
  Add CODEC_ID_PRORES to avcodec.h.

2011-02-03 - fe9a3fb - lavc 52.109.0 - H.264 profile defines
  Add defines for H.264 * Constrained Baseline and Intra profiles

2011-02-02 - lavf 52.95.0
  * 50196a9 - add a new installed header version.h.
  * 4efd5cf, dccbd97, 93b78d1 - add several variants of public
    avio_{put,get}_str* functions.  Deprecate corresponding semi-public
    {put,get}_str*.

2011-02-02 - dfd2a00 - lavu 50.37.0 - log.h
  Make av_dlog public.

2011-01-31 - 7b3ea55 - lavfi 1.76.0 - vsrc_buffer
  Add sample_aspect_ratio fields to vsrc_buffer arguments

2011-01-31 - 910b5b8 - lavfi 1.75.0 - AVFilterLink sample_aspect_ratio
  Add sample_aspect_ratio field to AVFilterLink.

2011-01-15 - a242ac3 - lavfi 1.74.0 - AVFilterBufferRefAudioProps
  Rename AVFilterBufferRefAudioProps.samples_nb to nb_samples.

2011-01-14 - 7f88a5b - lavf 52.93.0 - av_metadata_copy()
  Add av_metadata_copy() in avformat.h.

2011-01-07 - 81c623f - lavc 52.107.0 - deprecate reordered_opaque
  Deprecate reordered_opaque in favor of pkt_pts/dts.

2011-01-07 - 1919fea - lavc 52.106.0 - pkt_dts
  Add pkt_dts to AVFrame, this will in the future allow multithreading decoders
  to not mess up dts.

2011-01-07 - 393cbb9 - lavc 52.105.0 - pkt_pts
  Add pkt_pts to AVFrame.

2011-01-07 - 060ec0a - lavc 52.104.0 - av_get_profile_name()
  Add av_get_profile_name to libavcodec/avcodec.h.

2010-12-27 - 0ccabee - lavfi 1.71.0 - AV_PERM_NEG_LINESIZES
  Add AV_PERM_NEG_LINESIZES in avfilter.h.

2010-12-27 - 9128ae0 - lavf 52.91.0 - av_find_best_stream()
  Add av_find_best_stream to libavformat/avformat.h.

2010-12-27 - 107a7e3 - lavf 52.90.0
  Add AVFMT_NOSTREAMS flag for formats with no streams,
  like e.g. text metadata.

2010-12-22 - 0328b9e - lavu 50.36.0 - file.h
  Add functions av_file_map() and av_file_unmap() in file.h.

2010-12-19 - 0bc55f5 - lavu 50.35.0 - error.h
  Add "not found" error codes:
  AVERROR_DEMUXER_NOT_FOUND
  AVERROR_MUXER_NOT_FOUND
  AVERROR_DECODER_NOT_FOUND
  AVERROR_ENCODER_NOT_FOUND
  AVERROR_PROTOCOL_NOT_FOUND
  AVERROR_FILTER_NOT_FOUND
  AVERROR_BSF_NOT_FOUND
  AVERROR_STREAM_NOT_FOUND

2010-12-09 - c61cdd0 - lavcore 0.16.0 - avcore.h
  Move AV_NOPTS_VALUE, AV_TIME_BASE, AV_TIME_BASE_Q symbols from
  avcodec.h to avcore.h.

2010-12-04 - 16cfc96 - lavc 52.98.0 - CODEC_CAP_NEG_LINESIZES
  Add CODEC_CAP_NEG_LINESIZES codec capability flag in avcodec.h.

2010-12-04 - bb4afa1 - lavu 50.34.0 - av_get_pix_fmt_string()
  Deprecate avcodec_pix_fmt_string() in favor of
  pixdesc.h/av_get_pix_fmt_string().

2010-12-04 - 4da12e3 - lavcore 0.15.0 - av_image_alloc()
  Add av_image_alloc() to libavcore/imgutils.h.

2010-12-02 - 037be76 - lavfi 1.67.0 - avfilter_graph_create_filter()
  Add function avfilter_graph_create_filter() in avfiltergraph.h.

2010-11-25 - 4723bc2 - lavfi 1.65.0 - avfilter_get_video_buffer_ref_from_arrays()
  Add function avfilter_get_video_buffer_ref_from_arrays() in
  avfilter.h.

2010-11-21 - 176a615 - lavcore 0.14.0 - audioconvert.h
  Add a public audio channel API in audioconvert.h, and deprecate the
  corresponding functions in libavcodec:
  avcodec_get_channel_name()
  avcodec_get_channel_layout()
  avcodec_get_channel_layout_string()
  avcodec_channel_layout_num_channels()
  and the CH_* macros defined in libavcodec/avcodec.h.

2010-11-21 - 6bfc268 - lavf 52.85.0 - avformat.h
  Add av_append_packet().

2010-11-21 - a08d918 - lavc 52.97.0 - avcodec.h
  Add av_grow_packet().

2010-11-17 - 0985e1a - lavcore 0.13.0 - parseutils.h
  Add av_parse_color() declared in libavcore/parseutils.h.

2010-11-13 - cb2c971 - lavc 52.95.0 - AVCodecContext
  Add AVCodecContext.subtitle_header and AVCodecContext.subtitle_header_size
  fields.

2010-11-13 - 5aaea02 - lavfi 1.62.0 - avfiltergraph.h
  Make avfiltergraph.h public.

2010-11-13 - 4fcbb2a - lavfi 1.61.0 - avfiltergraph.h
  Remove declarations from avfiltergraph.h for the functions:
  avfilter_graph_check_validity()
  avfilter_graph_config_links()
  avfilter_graph_config_formats()
  which are now internal.
  Use avfilter_graph_config() instead.

2010-11-08 - d2af720 - lavu 50.33.0 - eval.h
  Deprecate functions:
  av_parse_and_eval_expr(),
  av_parse_expr(),
  av_eval_expr(),
  av_free_expr(),
  in favor of the functions:
  av_expr_parse_and_eval(),
  av_expr_parse(),
  av_expr_eval(),
  av_expr_free().

2010-11-08 - 24de0ed - lavfi 1.59.0 - avfilter_free()
  Rename avfilter_destroy() to avfilter_free().
  This change breaks libavfilter API/ABI.

2010-11-07 - 1e80a0e - lavfi 1.58.0 - avfiltergraph.h
  Remove graphparser.h header, move AVFilterInOut and
  avfilter_graph_parse() declarations to libavfilter/avfiltergraph.h.

2010-11-07 - 7313132 - lavfi 1.57.0 - AVFilterInOut
  Rename field AVFilterInOut.filter to AVFilterInOut.filter_ctx.
  This change breaks libavfilter API.

2010-11-04 - 97dd1e4 - lavfi 1.56.0 - avfilter_graph_free()
  Rename avfilter_graph_destroy() to avfilter_graph_free().
  This change breaks libavfilter API/ABI.

2010-11-04 - e15aeea - lavfi 1.55.0 - avfilter_graph_alloc()
  Add avfilter_graph_alloc() to libavfilter/avfiltergraph.h.

2010-11-02 - 6f84cd1 - lavcore 0.12.0 - av_get_bits_per_sample_fmt()
  Add av_get_bits_per_sample_fmt() to libavcore/samplefmt.h and
  deprecate av_get_bits_per_sample_format().

2010-11-02 - d63e456 - lavcore 0.11.0 - samplefmt.h
  Add sample format functions in libavcore/samplefmt.h:
  av_get_sample_fmt_name(),
  av_get_sample_fmt(),
  av_get_sample_fmt_string(),
  and deprecate the corresponding libavcodec/audioconvert.h functions:
  avcodec_get_sample_fmt_name(),
  avcodec_get_sample_fmt(),
  avcodec_sample_fmt_string().

2010-11-02 - 262d1c5 - lavcore 0.10.0 - samplefmt.h
  Define enum AVSampleFormat in libavcore/samplefmt.h, deprecate enum
  SampleFormat.

2010-10-16 - 2a24df9 - lavfi 1.52.0 - avfilter_graph_config()
  Add the function avfilter_graph_config() in avfiltergraph.h.

2010-10-15 - 03700d3 - lavf 52.83.0 - metadata API
  Change demuxers to export metadata in generic format and
  muxers to accept generic format. Deprecate the public
  conversion API.

2010-10-10 - 867ae7a - lavfi 1.49.0 - AVFilterLink.time_base
  Add time_base field to AVFilterLink.

2010-09-27 - c85eef4 - lavu 50.31.0 - av_set_options_string()
  Move av_set_options_string() from libavfilter/parseutils.h to
  libavutil/opt.h.

2010-09-27 - acc0490 - lavfi 1.47.0 - AVFilterLink
  Make the AVFilterLink fields srcpad and dstpad store the pointers to
  the source and destination pads, rather than their indexes.

2010-09-27 - 372e288 - lavu 50.30.0 - av_get_token()
  Move av_get_token() from libavfilter/parseutils.h to
  libavutil/avstring.h.

2010-09-26 - 635d4ae - lsws 0.12.0 - swscale.h
  Add the functions sws_alloc_context() and sws_init_context().

2010-09-26 - 6ed0404 - lavu 50.29.0 - opt.h
  Move libavcodec/opt.h to libavutil/opt.h.

2010-09-24 - 1c1c80f - lavu 50.28.0 - av_log_set_flags()
  Default of av_log() changed due to many problems to the old no repeat
  detection. Read the docs of AV_LOG_SKIP_REPEATED in log.h before
  enabling it for your app!.

2010-09-24 - f66eb58 - lavc 52.90.0 - av_opt_show2()
  Deprecate av_opt_show() in favor or av_opt_show2().

2010-09-14 - bc6f0af - lavu 50.27.0 - av_popcount()
  Add av_popcount() to libavutil/common.h.

2010-09-08 - c6c98d0 - lavu 50.26.0 - av_get_cpu_flags()
  Add av_get_cpu_flags().

2010-09-07 - 34017fd - lavcore 0.9.0 - av_image_copy()
  Add av_image_copy().

2010-09-07 - 9686abb - lavcore 0.8.0 - av_image_copy_plane()
  Add av_image_copy_plane().

2010-09-07 - 9b7269e - lavcore 0.7.0 - imgutils.h
  Adopt hierarchical scheme for the imgutils.h function names,
  deprecate the old names.

2010-09-04 - 7160bb7 - lavu 50.25.0 - AV_CPU_FLAG_*
  Deprecate the FF_MM_* flags defined in libavcodec/avcodec.h in favor
  of the AV_CPU_FLAG_* flags defined in libavutil/cpu.h.

2010-08-26 - 5da19b5 - lavc 52.87.0 - avcodec_get_channel_layout()
  Add avcodec_get_channel_layout() in audioconvert.h.

2010-08-20 - e344336 - lavcore 0.6.0 - av_fill_image_max_pixsteps()
  Rename av_fill_image_max_pixstep() to av_fill_image_max_pixsteps().

2010-08-18 - a6ddf8b - lavcore 0.5.0 - av_fill_image_max_pixstep()
  Add av_fill_image_max_pixstep() in imgutils.h.

2010-08-17 - 4f2d2e4 - lavu 50.24.0 - AV_NE()
  Add the AV_NE macro.

2010-08-17 - ad2c950 - lavfi 1.36.0 - audio framework
  Implement AVFilterBufferRefAudioProps struct for audio properties,
  get_audio_buffer(), filter_samples() functions and related changes.

2010-08-12 - 81c1eca - lavcore 0.4.0 - av_get_image_linesize()
  Add av_get_image_linesize() in imgutils.h.

2010-08-11 - c1db7bf - lavfi 1.34.0 - AVFilterBufferRef
  Resize data and linesize arrays in AVFilterBufferRef to 8.

  This change breaks libavfilter API/ABI.

2010-08-11 - 9f08d80 - lavc 52.85.0 - av_picture_data_copy()
  Add av_picture_data_copy in avcodec.h.

2010-08-11 - 84c0386 - lavfi 1.33.0 - avfilter_open()
  Change avfilter_open() signature:
  AVFilterContext *avfilter_open(AVFilter *filter, const char *inst_name) ->
  int avfilter_open(AVFilterContext **filter_ctx, AVFilter *filter, const char *inst_name);

  This change breaks libavfilter API/ABI.

2010-08-11 - cc80caf - lavfi 1.32.0 - AVFilterBufferRef
  Add a type field to AVFilterBufferRef, and move video specific
  properties to AVFilterBufferRefVideoProps.

  This change breaks libavfilter API/ABI.

2010-08-07 - 5d4890d - lavfi 1.31.0 - AVFilterLink
  Rename AVFilterLink fields:
  AVFilterLink.srcpic    ->  AVFilterLink.src_buf
  AVFilterLink.cur_pic   ->  AVFilterLink.cur_buf
  AVFilterLink.outpic    ->  AVFilterLink.out_buf

2010-08-07 - 7fce481 - lavfi 1.30.0
  Rename functions and fields:
  avfilter_(un)ref_pic       -> avfilter_(un)ref_buffer
  avfilter_copy_picref_props -> avfilter_copy_buffer_ref_props
  AVFilterBufferRef.pic      -> AVFilterBufferRef.buffer

2010-08-07 - ecc8dad - lavfi 1.29.0 - AVFilterBufferRef
  Rename AVFilterPicRef to AVFilterBufferRef.

2010-08-07 - d54e094 - lavfi 1.28.0 - AVFilterBuffer
  Move format field from AVFilterBuffer to AVFilterPicRef.

2010-08-06 - bf176f5 - lavcore 0.3.0 - av_check_image_size()
  Deprecate avcodec_check_dimensions() in favor of the function
  av_check_image_size() defined in libavcore/imgutils.h.

2010-07-30 - 56b5e9d - lavfi 1.27.0 - AVFilterBuffer
  Increase size of the arrays AVFilterBuffer.data and
  AVFilterBuffer.linesize from 4 to 8.

  This change breaks libavfilter ABI.

2010-07-29 - e7bd48a - lavcore 0.2.0 - imgutils.h
  Add functions av_fill_image_linesizes() and
  av_fill_image_pointers(), declared in libavcore/imgutils.h.

2010-07-27 - 126b638 - lavcore 0.1.0 - parseutils.h
  Deprecate av_parse_video_frame_size() and av_parse_video_frame_rate()
  defined in libavcodec in favor of the newly added functions
  av_parse_video_size() and av_parse_video_rate() declared in
  libavcore/parseutils.h.

2010-07-23 - 4485247 - lavu 50.23.0 - mathematics.h
  Add the M_PHI constant definition.

2010-07-22 - bdab614 - lavfi 1.26.0 - media format generalization
  Add a type field to AVFilterLink.

  Change the field types:
  enum PixelFormat format   -> int format   in AVFilterBuffer
  enum PixelFormat *formats -> int *formats in AVFilterFormats
  enum PixelFormat *format  -> int format   in AVFilterLink

  Change the function signatures:
  AVFilterFormats *avfilter_make_format_list(const enum PixelFormat *pix_fmts); ->
  AVFilterFormats *avfilter_make_format_list(const int *fmts);

  int avfilter_add_colorspace(AVFilterFormats **avff, enum PixelFormat pix_fmt); ->
  int avfilter_add_format    (AVFilterFormats **avff, int fmt);

  AVFilterFormats *avfilter_all_colorspaces(void); ->
  AVFilterFormats *avfilter_all_formats    (enum AVMediaType type);

  This change breaks libavfilter API/ABI.

2010-07-21 - aac6ca6 - lavcore 0.0.0
  Add libavcore.

2010-07-17 - b5c582f - lavfi 1.25.0 - AVFilterBuffer
  Remove w and h fields from AVFilterBuffer.

2010-07-17 - f0d77b2 - lavfi 1.24.0 - AVFilterBuffer
  Rename AVFilterPic to AVFilterBuffer.

2010-07-17 - 57fe80f - lavf 52.74.0 - url_fskip()
  Make url_fskip() return an int error code instead of void.

2010-07-11 - 23940f1 - lavc 52.83.0
  Add AVCodecContext.lpc_type and AVCodecContext.lpc_passes fields.
  Add AVLPCType enum.
  Deprecate AVCodecContext.use_lpc.

2010-07-11 - e1d7c88 - lavc 52.82.0 - avsubtitle_free()
  Add a function for free the contents of a AVSubtitle generated by
  avcodec_decode_subtitle.

2010-07-11 - b91d08f - lavu 50.22.0 - bswap.h and intreadwrite.h
  Make the bswap.h and intreadwrite.h API public.

2010-07-08 - ce1cd1c - lavu 50.21.0 - pixdesc.h
  Rename read/write_line() to av_read/write_image_line().

2010-07-07 - 4d508e4 - lavfi 1.21.0 - avfilter_copy_picref_props()
  Add avfilter_copy_picref_props().

2010-07-03 - 2d525ef - lavc 52.79.0
  Add FF_COMPLIANCE_UNOFFICIAL and change all instances of
  FF_COMPLIANCE_INOFFICIAL to use FF_COMPLIANCE_UNOFFICIAL.

2010-07-02 - 89eec74 - lavu 50.20.0 - lfg.h
  Export av_lfg_init(), av_lfg_get(), av_mlfg_get(), and av_bmg_get() through
  lfg.h.

2010-06-28 - a52e2c3 - lavfi 1.20.1 - av_parse_color()
  Extend av_parse_color() syntax, make it accept an alpha value specifier and
  set the alpha value to 255 by default.

2010-06-22 - 735cf6b - lavf 52.71.0 - URLProtocol.priv_data_size, priv_data_class
  Add priv_data_size and priv_data_class to URLProtocol.

2010-06-22 - ffbb289 - lavf 52.70.0 - url_alloc(), url_connect()
  Add url_alloc() and url_connect().

2010-06-22 - 9b07a2d - lavf 52.69.0 - av_register_protocol2()
  Add av_register_protocol2(), deprecating av_register_protocol().

2010-06-09 - 65db058 - lavu 50.19.0 - av_compare_mod()
  Add av_compare_mod() to libavutil/mathematics.h.

2010-06-05 - 0b99215 - lavu 50.18.0 - eval API
  Make the eval API public.

2010-06-04 - 31878fc - lavu 50.17.0 - AV_BASE64_SIZE
  Add AV_BASE64_SIZE() macro.

2010-06-02 - 7e566bb - lavc 52.73.0 - av_get_codec_tag_string()
  Add av_get_codec_tag_string().


-------- 8< --------- FFmpeg 0.6 was cut here -------- 8< ---------

2010-06-01 - 2b99142 - lsws 0.11.0 - convertPalette API
  Add sws_convertPalette8ToPacked32() and sws_convertPalette8ToPacked24().

2010-05-26 - 93ebfee - lavc 52.72.0 - CODEC_CAP_EXPERIMENTAL
  Add CODEC_CAP_EXPERIMENTAL flag.
  NOTE: this was backported to 0.6

2010-05-23 - 9977863 - lavu 50.16.0 - av_get_random_seed()
  Add av_get_random_seed().

2010-05-18 - 796ac23 - lavf 52.63.0 - AVFMT_FLAG_RTP_HINT
  Add AVFMT_FLAG_RTP_HINT as possible value for AVFormatContext.flags.
  NOTE: this was backported to 0.6

2010-05-09 - b6bc205 - lavfi 1.20.0 - AVFilterPicRef
  Add interlaced and top_field_first fields to AVFilterPicRef.

2010-05-01 - 8e2ee18 - lavf 52.62.0 - probe function
  Add av_probe_input_format2 to API, it allows ignoring probe
  results below given score and returns the actual probe score.

2010-04-01 - 3dd6180 - lavf 52.61.0 - metadata API
  Add a flag for av_metadata_set2() to disable overwriting of
  existing tags.

2010-04-01 - 0fb49b5 - lavc 52.66.0
  Add avcodec_get_edge_width().

2010-03-31 - d103218 - lavc 52.65.0
  Add avcodec_copy_context().

2010-03-31 - 1a70d12 - lavf 52.60.0 - av_match_ext()
  Make av_match_ext() public.

2010-03-31 - 1149150 - lavu 50.14.0 - AVMediaType
  Move AVMediaType enum from libavcodec to libavutil.

2010-03-31 - 72415b2 - lavc 52.64.0 - AVMediaType
  Define AVMediaType enum, and use it instead of enum CodecType, which
  is deprecated and will be dropped at the next major bump.

2010-03-25 - 8795823 - lavu 50.13.0 - av_strerror()
  Implement av_strerror().

2010-03-23 - e1484eb - lavc 52.60.0 - av_dct_init()
  Support DCT-I and DST-I.

2010-03-15 - b8819c8 - lavf 52.56.0 - AVFormatContext.start_time_realtime
  Add AVFormatContext.start_time_realtime field.

2010-03-13 - 5bb5c1d - lavfi 1.18.0 - AVFilterPicRef.pos
  Add AVFilterPicRef.pos field.

2010-03-13 - 60c144f - lavu 50.12.0 - error.h
  Move error code definitions from libavcodec/avcodec.h to
  the new public header libavutil/error.h.

2010-03-07 - c709483 - lavc 52.56.0 - avfft.h
  Add public FFT interface.

2010-03-06 - ac6ef86 - lavu 50.11.0 - av_stristr()
  Add av_stristr().

2010-03-03 - 4b83fc0 - lavu 50.10.0 - av_tree_enumerate()
  Add av_tree_enumerate().

2010-02-07 - b687c1a - lavu 50.9.0 - av_compare_ts()
  Add av_compare_ts().

2010-02-05 - 3f3dc76 - lsws 0.10.0 - sws_getCoefficients()
  Add sws_getCoefficients().

2010-02-01 - ca76a11 - lavf 52.50.0 - metadata API
  Add a list of generic tag names, change 'author' -> 'artist',
  'year' -> 'date'.

2010-01-30 - 80a07f6 - lavu 50.8.0 - av_get_pix_fmt()
  Add av_get_pix_fmt().

2010-01-21 - 01cc47d - lsws 0.9.0 - sws_scale()
  Change constness attributes of sws_scale() parameters.

2010-01-10 - 3fb8e77 - lavfi 1.15.0 - avfilter_graph_config_links()
  Add a log_ctx parameter to avfilter_graph_config_links().

2010-01-07 - 8e9767f - lsws 0.8.0 - sws_isSupported{In,Out}put()
  Add sws_isSupportedInput() and sws_isSupportedOutput() functions.

2010-01-06 - c1d662f - lavfi 1.14.0 - avfilter_add_colorspace()
  Change the avfilter_add_colorspace() signature, make it accept an
  (AVFilterFormats **) rather than an (AVFilterFormats *) as before.

2010-01-03 - 4fd1f18 - lavfi 1.13.0 - avfilter_add_colorspace()
  Add avfilter_add_colorspace().

2010-01-02 - 8eb631f - lavf 52.46.0 - av_match_ext()
  Add av_match_ext(), it should be used in place of match_ext().

2010-01-01 - a1f547b - lavf 52.45.0 - av_guess_format()
  Add av_guess_format(), it should be used in place of guess_format().

2009-12-13 - a181981 - lavf 52.43.0 - metadata API
  Add av_metadata_set2(), AV_METADATA_DONT_STRDUP_KEY and
  AV_METADATA_DONT_STRDUP_VAL.

2009-12-13 - 277c733 - lavu 50.7.0 - avstring.h API
  Add av_d2str().

2009-12-13 - 02b398e - lavc 52.42.0 - AVStream
  Add avg_frame_rate.

2009-12-12 - 3ba69a1 - lavu 50.6.0 - av_bmg_next()
  Introduce the av_bmg_next() function.

2009-12-05 - a13a543 - lavfi 1.12.0 - avfilter_draw_slice()
  Add a slice_dir parameter to avfilter_draw_slice().

2009-11-26 - 4cc3f6a - lavfi 1.11.0 - AVFilter
  Remove the next field from AVFilter, this is not anymore required.

2009-11-25 - 1433c4a - lavfi 1.10.0 - avfilter_next()
  Introduce the avfilter_next() function.

2009-11-25 - 86a60fa - lavfi 1.9.0 - avfilter_register()
  Change the signature of avfilter_register() to make it return an
  int. This is required since now the registration operation may fail.

2009-11-25 - 74a0059 - lavu 50.5.0 - pixdesc.h API
  Make the pixdesc.h API public.

2009-10-27 - 243110f - lavfi 1.5.0 - AVFilter.next
  Add a next field to AVFilter, this is used for simplifying the
  registration and management of the registered filters.

2009-10-23 - cccd292 - lavfi 1.4.1 - AVFilter.description
  Add a description field to AVFilter.

2009-10-19 - 6b5dc05 - lavfi 1.3.0 - avfilter_make_format_list()
  Change the interface of avfilter_make_format_list() from
  avfilter_make_format_list(int n, ...) to
  avfilter_make_format_list(enum PixelFormat *pix_fmts).

2009-10-18 - 0eb4ff9 - lavfi 1.0.0 - avfilter_get_video_buffer()
  Make avfilter_get_video_buffer() recursive and add the w and h
  parameters to it.

2009-10-07 - 46c40e4 - lavfi 0.5.1 - AVFilterPic
  Add w and h fields to AVFilterPic.

2009-06-22 - 92400be - lavf 52.34.1 - AVFormatContext.packet_size
  This is now an unsigned int instead of a signed int.

2009-06-19 - a4276ba - lavc 52.32.0 - AVSubtitle.pts
  Add a pts field to AVSubtitle which gives the subtitle packet pts
  in AV_TIME_BASE. Some subtitle de-/encoders (e.g. XSUB) will
  not work right without this.

2009-06-03 - 8f3f2e0 - lavc 52.30.2 - AV_PKT_FLAG_KEY
  PKT_FLAG_KEY has been deprecated and will be dropped at the next
  major version. Use AV_PKT_FLAG_KEY instead.

2009-06-01 - f988ce6 - lavc 52.30.0 - av_lockmgr_register()
  av_lockmgr_register() can be used to register a callback function
  that lavc (and in the future, libraries that depend on lavc) can use
  to implement mutexes. The application should provide a callback function
  that implements the AV_LOCK_* operations described in avcodec.h.
  When the lock manager is registered, FFmpeg is guaranteed to behave
  correctly in a multi-threaded application.

2009-04-30 - ce1d9c8 - lavc 52.28.0 - av_free_packet()
  av_free_packet() is no longer an inline function. It is now exported.

2009-04-11 - 80d403f - lavc 52.25.0 - deprecate av_destruct_packet_nofree()
  Please use NULL instead. This has been supported since r16506
  (lavf > 52.23.1, lavc > 52.10.0).

2009-04-07 - 7a00bba - lavc 52.23.0 - avcodec_decode_video/audio/subtitle
  The old decoding functions are deprecated, all new code should use the
  new functions avcodec_decode_video2(), avcodec_decode_audio3() and
  avcodec_decode_subtitle2(). These new functions take an AVPacket *pkt
  argument instead of a const uint8_t *buf / int buf_size pair.

2009-04-03 - 7b09db3 - lavu 50.3.0 - av_fifo_space()
  Introduce the av_fifo_space() function.

2009-04-02 - fabd246 - lavc 52.23.0 - AVPacket
  Move AVPacket declaration from libavformat/avformat.h to
  libavcodec/avcodec.h.

2009-03-22 - 6e08ca9 - lavu 50.2.0 - RGB32 pixel formats
  Convert the pixel formats PIX_FMT_ARGB, PIX_FMT_RGBA, PIX_FMT_ABGR,
  PIX_FMT_BGRA, which were defined as macros, into enum PixelFormat values.
  Conversely PIX_FMT_RGB32, PIX_FMT_RGB32_1, PIX_FMT_BGR32 and
  PIX_FMT_BGR32_1 are now macros.
  avcodec_get_pix_fmt() now recognizes the "rgb32" and "bgr32" aliases.
  Re-sort the enum PixelFormat list accordingly.
  This change breaks API/ABI backward compatibility.

2009-03-22 - f82674e - lavu 50.1.0 - PIX_FMT_RGB5X5 endian variants
  Add the enum PixelFormat values:
  PIX_FMT_RGB565BE, PIX_FMT_RGB565LE, PIX_FMT_RGB555BE, PIX_FMT_RGB555LE,
  PIX_FMT_BGR565BE, PIX_FMT_BGR565LE, PIX_FMT_BGR555BE, PIX_FMT_BGR555LE.

2009-03-21 - ee6624e - lavu 50.0.0  - av_random*
  The Mersenne Twister PRNG implemented through the av_random* functions
  was removed. Use the lagged Fibonacci PRNG through the av_lfg* functions
  instead.

2009-03-08 - 41dd680 - lavu 50.0.0  - AVFifoBuffer
  av_fifo_init, av_fifo_read, av_fifo_write and av_fifo_realloc were dropped
  and replaced by av_fifo_alloc, av_fifo_generic_read, av_fifo_generic_write
  and av_fifo_realloc2.
  In addition, the order of the function arguments of av_fifo_generic_read
  was changed to match av_fifo_generic_write.
  The AVFifoBuffer/struct AVFifoBuffer may only be used in an opaque way by
  applications, they may not use sizeof() or directly access members.

2009-03-01 - ec26457 - lavf 52.31.0 - Generic metadata API
  Introduce a new metadata API (see av_metadata_get() and friends).
  The old API is now deprecated and should not be used anymore. This especially
  includes the following structure fields:
    - AVFormatContext.title
    - AVFormatContext.author
    - AVFormatContext.copyright
    - AVFormatContext.comment
    - AVFormatContext.album
    - AVFormatContext.year
    - AVFormatContext.track
    - AVFormatContext.genre
    - AVStream.language
    - AVStream.filename
    - AVProgram.provider_name
    - AVProgram.name
    - AVChapter.title<|MERGE_RESOLUTION|>--- conflicted
+++ resolved
@@ -15,33 +15,21 @@
 
 API changes, most recent first:
 
-<<<<<<< HEAD
-2015-xx-xx - xxxxxxx - lavu 56.xx.0
+2015-xx-xx - xxxxxxx - lavu 56.15.0
   Add av_version_info().
 
 -------- 8< --------- FFmpeg 2.7 was cut here -------- 8< ---------
 
 2015-06-04 - cc17b43 - lswr  1.2.100
   Add swr_get_out_samples()
-=======
-2015-xx-xx - xxxxxxx - lavu 56.15.0
-  Add av_version_info().
-
-2015-xx-xx - xxxxxxx - lavf 56.20.0 - avio.h
-  Add avio_put_str16be.
->>>>>>> 83212943
 
 2015-05-27 - c312bfa - lavu 54.26.100 - cpu.h
   Add AV_CPU_FLAG_AVXSLOW.
 
-<<<<<<< HEAD
 2015-05-26 - 1fb9b2a - lavu 54.25.100 - rational.h
   Add av_q2intfloat().
 
 2015-05-13 - cc48409 / e7c5e17 - lavc 56.39.100 / 56.23.0
-=======
-2015-xx-xx - xxxxxxx - lavc 56.23.0
->>>>>>> 83212943
   Add av_vda_default_init2.
 
 2015-05-11 - 541d75f - lavf 56.33.100 - avformat.h
