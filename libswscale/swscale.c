--- conflicted
+++ resolved
@@ -1074,9 +1074,8 @@
     }
 }
 
-<<<<<<< HEAD
 #define RGB48(name, R, B, READ)\
-static inline void name ## ToY(int16_t *dst, const uint16_t *src, long width, uint32_t *unused)\
+static inline void name ## ToY(int16_t *dst, const uint16_t *src, int width, uint32_t *unused)\
 {\
     int i;\
     for (i = 0; i < width; i++) {\
@@ -1090,7 +1089,7 @@
 \
 static inline void name ## ToUV(int16_t *dstU, int16_t *dstV,\
                              const uint16_t *src1, const uint16_t *src2,\
-                             long width, uint32_t *unused)\
+                             int width, uint32_t *unused)\
 {\
     int i;\
     assert(src1==src2);\
@@ -1106,7 +1105,7 @@
 \
 static inline void name ## ToUV_half(int16_t *dstU, int16_t *dstV,\
                                   const uint16_t *src1, const uint16_t *src2,\
-                                  long width, uint32_t *unused)\
+                                  int width, uint32_t *unused)\
 {\
     int i;\
     assert(src1==src2);\
@@ -1126,99 +1125,7 @@
 RGB48(bgr48BE, 2, 0, AV_RB16)
 
 #define BGR2Y(type, name, shr, shg, shb, maskr, maskg, maskb, RY, GY, BY, S)\
-static inline void name(int16_t *dst, const uint8_t *src, long width, uint32_t *unused)\
-=======
-static inline void rgb48ToY(uint8_t *dst, const uint8_t *src, int width,
-                            uint32_t *unused)
-{
-    int i;
-    for (i = 0; i < width; i++) {
-        int r = src[i*6+0];
-        int g = src[i*6+2];
-        int b = src[i*6+4];
-
-        dst[i] = (RY*r + GY*g + BY*b + (33<<(RGB2YUV_SHIFT-1))) >> RGB2YUV_SHIFT;
-    }
-}
-
-static inline void rgb48ToUV(uint8_t *dstU, uint8_t *dstV,
-                             const uint8_t *src1, const uint8_t *src2,
-                             int width, uint32_t *unused)
-{
-    int i;
-    assert(src1==src2);
-    for (i = 0; i < width; i++) {
-        int r = src1[6*i + 0];
-        int g = src1[6*i + 2];
-        int b = src1[6*i + 4];
-
-        dstU[i] = (RU*r + GU*g + BU*b + (257<<(RGB2YUV_SHIFT-1))) >> RGB2YUV_SHIFT;
-        dstV[i] = (RV*r + GV*g + BV*b + (257<<(RGB2YUV_SHIFT-1))) >> RGB2YUV_SHIFT;
-    }
-}
-
-static inline void rgb48ToUV_half(uint8_t *dstU, uint8_t *dstV,
-                                  const uint8_t *src1, const uint8_t *src2,
-                                  int width, uint32_t *unused)
-{
-    int i;
-    assert(src1==src2);
-    for (i = 0; i < width; i++) {
-        int r= src1[12*i + 0] + src1[12*i + 6];
-        int g= src1[12*i + 2] + src1[12*i + 8];
-        int b= src1[12*i + 4] + src1[12*i + 10];
-
-        dstU[i]= (RU*r + GU*g + BU*b + (257<<RGB2YUV_SHIFT)) >> (RGB2YUV_SHIFT+1);
-        dstV[i]= (RV*r + GV*g + BV*b + (257<<RGB2YUV_SHIFT)) >> (RGB2YUV_SHIFT+1);
-    }
-}
-
-static inline void bgr48ToY(uint8_t *dst, const uint8_t *src, int width,
-                            uint32_t *unused)
-{
-    int i;
-    for (i = 0; i < width; i++) {
-        int b = src[i*6+0];
-        int g = src[i*6+2];
-        int r = src[i*6+4];
-
-        dst[i] = (RY*r + GY*g + BY*b + (33<<(RGB2YUV_SHIFT-1))) >> RGB2YUV_SHIFT;
-    }
-}
-
-static inline void bgr48ToUV(uint8_t *dstU, uint8_t *dstV,
-                             const uint8_t *src1, const uint8_t *src2,
-                             int width, uint32_t *unused)
-{
-    int i;
-    for (i = 0; i < width; i++) {
-        int b = src1[6*i + 0];
-        int g = src1[6*i + 2];
-        int r = src1[6*i + 4];
-
-        dstU[i] = (RU*r + GU*g + BU*b + (257<<(RGB2YUV_SHIFT-1))) >> RGB2YUV_SHIFT;
-        dstV[i] = (RV*r + GV*g + BV*b + (257<<(RGB2YUV_SHIFT-1))) >> RGB2YUV_SHIFT;
-    }
-}
-
-static inline void bgr48ToUV_half(uint8_t *dstU, uint8_t *dstV,
-                                  const uint8_t *src1, const uint8_t *src2,
-                                  int width, uint32_t *unused)
-{
-    int i;
-    for (i = 0; i < width; i++) {
-        int b= src1[12*i + 0] + src1[12*i + 6];
-        int g= src1[12*i + 2] + src1[12*i + 8];
-        int r= src1[12*i + 4] + src1[12*i + 10];
-
-        dstU[i]= (RU*r + GU*g + BU*b + (257<<RGB2YUV_SHIFT)) >> (RGB2YUV_SHIFT+1);
-        dstV[i]= (RV*r + GV*g + BV*b + (257<<RGB2YUV_SHIFT)) >> (RGB2YUV_SHIFT+1);
-    }
-}
-
-#define BGR2Y(type, name, shr, shg, shb, maskr, maskg, maskb, RY, GY, BY, S)\
-static inline void name(uint8_t *dst, const uint8_t *src, int width, uint32_t *unused)\
->>>>>>> 90da52f0
+static inline void name(int16_t *dst, const uint8_t *src, int width, uint32_t *unused)\
 {\
     int i;\
     for (i=0; i<width; i++) {\
@@ -1239,11 +1146,7 @@
 BGR2Y(uint16_t, rgb16ToY, 0, 0, 0, 0xF800, 0x07E0, 0x001F, RY    , GY<<5, BY<<11, RGB2YUV_SHIFT+8)
 BGR2Y(uint16_t, rgb15ToY, 0, 0, 0, 0x7C00, 0x03E0, 0x001F, RY    , GY<<5, BY<<10, RGB2YUV_SHIFT+7)
 
-<<<<<<< HEAD
-static inline void abgrToA(int16_t *dst, const uint8_t *src, long width, uint32_t *unused)
-=======
-static inline void abgrToA(uint8_t *dst, const uint8_t *src, int width, uint32_t *unused)
->>>>>>> 90da52f0
+static inline void abgrToA(int16_t *dst, const uint8_t *src, int width, uint32_t *unused)
 {
     int i;
     for (i=0; i<width; i++) {
@@ -1252,11 +1155,7 @@
 }
 
 #define BGR2UV(type, name, shr, shg, shb, shp, maskr, maskg, maskb, RU, GU, BU, RV, GV, BV, S) \
-<<<<<<< HEAD
-static inline void name(int16_t *dstU, int16_t *dstV, const uint8_t *src, const uint8_t *dummy, long width, uint32_t *unused)\
-=======
-static inline void name(uint8_t *dstU, uint8_t *dstV, const uint8_t *src, const uint8_t *dummy, int width, uint32_t *unused)\
->>>>>>> 90da52f0
+static inline void name(int16_t *dstU, int16_t *dstV, const uint8_t *src, const uint8_t *dummy, int width, uint32_t *unused)\
 {\
     int i;\
     for (i=0; i<width; i++) {\
@@ -1268,11 +1167,7 @@
         dstV[i]= ((RV)*r + (GV)*g + (BV)*b + (256<<((S)-1)) + (1<<(S-7)))>>((S)-6);\
     }\
 }\
-<<<<<<< HEAD
-static inline void name ## _half(int16_t *dstU, int16_t *dstV, const uint8_t *src, const uint8_t *dummy, long width, uint32_t *unused)\
-=======
-static inline void name ## _half(uint8_t *dstU, uint8_t *dstV, const uint8_t *src, const uint8_t *dummy, int width, uint32_t *unused)\
->>>>>>> 90da52f0
+static inline void name ## _half(int16_t *dstU, int16_t *dstV, const uint8_t *src, const uint8_t *dummy, int width, uint32_t *unused)\
 {\
     int i;\
     for (i=0; i<width; i++) {\
@@ -1299,11 +1194,7 @@
 BGR2UV(uint16_t, rgb16ToUV, 0, 0, 0, 0,   0xF800, 0x07E0,   0x001F, RU    , GU<<5, BU<<11, RV    , GV<<5, BV<<11, RGB2YUV_SHIFT+8)
 BGR2UV(uint16_t, rgb15ToUV, 0, 0, 0, 0,   0x7C00, 0x03E0,   0x001F, RU    , GU<<5, BU<<10, RV    , GV<<5, BV<<10, RGB2YUV_SHIFT+7)
 
-<<<<<<< HEAD
-static inline void palToA(int16_t *dst, const uint8_t *src, long width, uint32_t *pal)
-=======
-static inline void palToY(uint8_t *dst, const uint8_t *src, int width, uint32_t *pal)
->>>>>>> 90da52f0
+static inline void palToA(int16_t *dst, const uint8_t *src, int width, uint32_t *pal)
 {
     int i;
     for (i=0; i<width; i++) {
@@ -1337,11 +1228,7 @@
     }
 }
 
-<<<<<<< HEAD
-static inline void monowhite2Y(int16_t *dst, const uint8_t *src, long width, uint32_t *unused)
-=======
-static inline void monowhite2Y(uint8_t *dst, const uint8_t *src, int width, uint32_t *unused)
->>>>>>> 90da52f0
+static inline void monowhite2Y(int16_t *dst, const uint8_t *src, int width, uint32_t *unused)
 {
     int i, j;
     for (i=0; i<width/8; i++) {
@@ -1351,11 +1238,7 @@
     }
 }
 
-<<<<<<< HEAD
-static inline void monoblack2Y(int16_t *dst, const uint8_t *src, long width, uint32_t *unused)
-=======
-static inline void monoblack2Y(uint8_t *dst, const uint8_t *src, int width, uint32_t *unused)
->>>>>>> 90da52f0
+static inline void monoblack2Y(int16_t *dst, const uint8_t *src, int width, uint32_t *unused)
 {
     int i, j;
     for (i=0; i<width/8; i++) {
