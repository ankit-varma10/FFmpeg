--- conflicted
+++ resolved
@@ -5869,15 +5869,12 @@
                                enabled gpl || die "ERROR: libzvbi requires version 0.2.28 or --enable-gpl."; }
 enabled mediacodec        && { enabled jni || die "ERROR: mediacodec requires --enable-jni"; }
 enabled mmal              && { check_lib interface/mmal/mmal.h mmal_port_connect -lmmal_core -lmmal_util -lmmal_vc_client -lbcm_host ||
-<<<<<<< HEAD
-                                { ! enabled cross_compile && {
-                                    add_cflags -isystem/opt/vc/include/ -isystem/opt/vc/include/interface/vmcs_host/linux -isystem/opt/vc/include/interface/vcos/pthreads -fgnu89-inline ;
-                                    add_extralibs -L/opt/vc/lib/ -lmmal_core -lmmal_util -lmmal_vc_client -lbcm_host ;
-                                    check_lib interface/mmal/mmal.h mmal_port_connect ; }
-                                check_lib interface/mmal/mmal.h mmal_port_connect ; } ||
-                               die "ERROR: mmal not found"; }
-enabled mmal && check_func_headers interface/mmal/mmal.h "MMAL_PARAMETER_VIDEO_MAX_NUM_CALLBACKS"
-
+                               { ! enabled cross_compile &&
+                                 add_cflags -isystem/opt/vc/include/ -isystem/opt/vc/include/interface/vmcs_host/linux -isystem/opt/vc/include/interface/vcos/pthreads -fgnu89-inline &&
+                                 add_ldflags -L/opt/vc/lib/ &&
+                                 check_lib interface/mmal/mmal.h mmal_port_connect -lmmal_core -lmmal_util -lmmal_vc_client -lbcm_host; } ||
+                               die "ERROR: mmal not found" &&
+                               check_func_headers interface/mmal/mmal.h "MMAL_PARAMETER_VIDEO_MAX_NUM_CALLBACKS"; }
 enabled netcdf            && require_pkg_config netcdf netcdf.h nc_inq_libvers
 enabled openal            && { { for al_libs in "${OPENAL_LIBS}" "-lopenal" "-lOpenAL32"; do
                                check_lib 'AL/al.h' alGetError "${al_libs}" && break; done } ||
@@ -5896,14 +5893,6 @@
                                check_lib ES2/gl.h glGetError "-isysroot=${sysroot} -Wl,-framework,OpenGLES" ||
                                die "ERROR: opengl not found."
                              }
-=======
-                               { ! enabled cross_compile &&
-                                 add_cflags -isystem/opt/vc/include/ -isystem/opt/vc/include/interface/vmcs_host/linux -isystem/opt/vc/include/interface/vcos/pthreads -fgnu89-inline &&
-                                 add_ldflags -L/opt/vc/lib/ &&
-                                 check_lib interface/mmal/mmal.h mmal_port_connect -lmmal_core -lmmal_util -lmmal_vc_client -lbcm_host; } ||
-                               die "ERROR: mmal not found" &&
-                               check_func_headers interface/mmal/mmal.h "MMAL_PARAMETER_VIDEO_MAX_NUM_CALLBACKS"; }
->>>>>>> ffb9025f
 enabled omx_rpi && enable omx
 enabled omx               && { check_header OMX_Core.h ||
                                 { ! enabled cross_compile && enabled omx_rpi && {
