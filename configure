--- conflicted
+++ resolved
@@ -160,12 +160,8 @@
   --enable-cuda            enable dynamically linked CUDA [no]
   --enable-libmfx          enable HW acceleration through libmfx
   --enable-mmal            enable decoding via MMAL [no]
-<<<<<<< HEAD
   --enable-nvenc           enable NVIDIA NVENC support [no]
-=======
-  --enable-nvenc           enable encoding via NVENC [no]
   --enable-omx             enable encoding via OpenMAX IL [no]
->>>>>>> e8919ec4
 
 Individual component options:
   --disable-everything     disable all components listed below
@@ -2546,12 +2542,7 @@
 h264_mmal_decoder_deps="mmal"
 h264_mmal_decoder_select="mmal"
 h264_mmal_hwaccel_deps="mmal"
-<<<<<<< HEAD
-=======
-h264_mmal_decoder_select="h264_decoder"
-h264_mmal_encoder_deps="mmal"
 h264_omx_encoder_deps="omx"
->>>>>>> e8919ec4
 h264_qsv_hwaccel_deps="libmfx"
 h264_vaapi_hwaccel_deps="vaapi"
 h264_vaapi_hwaccel_select="h264_decoder"
@@ -2602,7 +2593,6 @@
 mpeg2_vaapi_hwaccel_select="mpeg2video_decoder"
 mpeg2_vdpau_hwaccel_deps="vdpau"
 mpeg2_vdpau_hwaccel_select="mpeg2video_decoder"
-<<<<<<< HEAD
 mpeg2_videotoolbox_hwaccel_deps="videotoolbox"
 mpeg2_videotoolbox_hwaccel_select="mpeg2video_decoder"
 mpeg2_xvmc_hwaccel_deps="xvmc"
@@ -2611,9 +2601,7 @@
 mpeg4_mmal_decoder_deps="mmal"
 mpeg4_mmal_decoder_select="mmal"
 mpeg4_mmal_hwaccel_deps="mmal"
-=======
 mpeg4_omx_encoder_deps="omx"
->>>>>>> e8919ec4
 mpeg4_vaapi_hwaccel_deps="vaapi"
 mpeg4_vaapi_hwaccel_select="mpeg4_decoder"
 mpeg4_vdpau_decoder_deps="vdpau"
@@ -2653,13 +2641,8 @@
 wmv3_vdpau_hwaccel_select="vc1_vdpau_hwaccel"
 
 # hardware-accelerated codecs
-<<<<<<< HEAD
-=======
-nvenc_deps_any="dlopen LoadLibrary"
-nvenc_extralibs='$ldl'
 omx_deps="dlopen pthreads"
 omx_extralibs='$ldl'
->>>>>>> e8919ec4
 qsvdec_select="qsv"
 qsvenc_select="qsv"
 vaapi_encode_deps="vaapi"
@@ -5721,7 +5704,6 @@
                                     check_lib interface/mmal/mmal.h mmal_port_connect ; }
                                 check_lib interface/mmal/mmal.h mmal_port_connect ; } ||
                                die "ERROR: mmal not found"; }
-<<<<<<< HEAD
 enabled mmal &&
     (check_code cc interface/mmal/mmal.h "MMAL_PARAMETER_VIDEO_MAX_NUM_CALLBACKS" ||
      die "ERROR: mmal firmware headers too old")
@@ -5749,15 +5731,11 @@
                                die "ERROR: opengl not found."
                              }
 enabled openssl           && { use_pkg_config openssl openssl/ssl.h SSL_library_init ||
-=======
-enabled omx               && { check_header OMX_Core.h || die "ERROR: OpenMAX IL headers not found"; }
-enabled openssl           && { check_pkg_config openssl openssl/ssl.h SSL_library_init && {
-                               add_cflags $openssl_cflags && add_extralibs $openssl_libs; }||
->>>>>>> e8919ec4
                                check_lib openssl/ssl.h SSL_library_init -lssl -lcrypto ||
                                check_lib openssl/ssl.h SSL_library_init -lssl32 -leay32 ||
                                check_lib openssl/ssl.h SSL_library_init -lssl -lcrypto -lws2_32 -lgdi32 ||
                                die "ERROR: openssl not found"; }
+enabled omx               && { check_header OMX_Core.h || die "ERROR: OpenMAX IL headers not found"; }
 enabled qtkit_indev      && { check_header_objcc QTKit/QTKit.h || disable qtkit_indev; }
 
 # libdc1394 check
