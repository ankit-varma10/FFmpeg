/*
 * Filter layer - format negotiation
 * Copyright (c) 2007 Bobby Bingham
 *
 * This file is part of FFmpeg.
 *
 * FFmpeg is free software; you can redistribute it and/or
 * modify it under the terms of the GNU Lesser General Public
 * License as published by the Free Software Foundation; either
 * version 2.1 of the License, or (at your option) any later version.
 *
 * FFmpeg is distributed in the hope that it will be useful,
 * but WITHOUT ANY WARRANTY; without even the implied warranty of
 * MERCHANTABILITY or FITNESS FOR A PARTICULAR PURPOSE.  See the GNU
 * Lesser General Public License for more details.
 *
 * You should have received a copy of the GNU Lesser General Public
 * License along with FFmpeg; if not, write to the Free Software
 * Foundation, Inc., 51 Franklin Street, Fifth Floor, Boston, MA 02110-1301 USA
 */

#include "libavutil/common.h"
#include "libavutil/eval.h"
#include "libavutil/pixdesc.h"
#include "libavutil/parseutils.h"
#include "libavutil/audioconvert.h"
#include "avfilter.h"
#include "internal.h"
#include "formats.h"

/**
 * Add all refs from a to ret and destroy a.
 */
#define MERGE_REF(ret, a, fmts, type, fail)                                \
do {                                                                       \
    type ***tmp;                                                           \
    int i;                                                                 \
                                                                           \
    if (!(tmp = av_realloc(ret->refs,                                      \
                           sizeof(*tmp) * (ret->refcount + a->refcount)))) \
        goto fail;                                                         \
    ret->refs = tmp;                                                       \
                                                                           \
    for (i = 0; i < a->refcount; i ++) {                                   \
        ret->refs[ret->refcount] = a->refs[i];                             \
        *ret->refs[ret->refcount++] = ret;                                 \
    }                                                                      \
                                                                           \
    av_freep(&a->refs);                                                    \
    av_freep(&a->fmts);                                                    \
    av_freep(&a);                                                          \
} while (0)

/**
 * Add all formats common for a and b to ret, copy the refs and destroy
 * a and b.
 */
#define MERGE_FORMATS(ret, a, b, fmts, nb, type, fail)                          \
do {                                                                            \
    int i, j, k = 0, count = FFMIN(a->nb, b->nb);                               \
                                                                                \
    if (!(ret = av_mallocz(sizeof(*ret))))                                      \
        goto fail;                                                              \
                                                                                \
    if (count) {                                                                \
        if (!(ret->fmts = av_malloc(sizeof(*ret->fmts) * count)))               \
            goto fail;                                                          \
        for (i = 0; i < a->nb; i++)                                             \
            for (j = 0; j < b->nb; j++)                                         \
                if (a->fmts[i] == b->fmts[j]) {                                 \
                    if(k >= FFMIN(a->nb, b->nb)){                               \
                        av_log(0, AV_LOG_ERROR, "Duplicate formats in avfilter_merge_formats() detected\n"); \
                        av_free(ret->fmts);                                     \
                        av_free(ret);                                           \
                        return NULL;                                            \
                    }                                                           \
                    ret->fmts[k++] = a->fmts[i];                                \
                }                                                               \
    }                                                                           \
    ret->nb = k;                                                                \
    /* check that there was at least one common format */                       \
    if (!ret->nb)                                                               \
        goto fail;                                                              \
                                                                                \
    MERGE_REF(ret, a, fmts, type, fail);                                        \
    MERGE_REF(ret, b, fmts, type, fail);                                        \
} while (0)

AVFilterFormats *ff_merge_formats(AVFilterFormats *a, AVFilterFormats *b)
{
    AVFilterFormats *ret = NULL;

    if (a == b)
        return a;

    MERGE_FORMATS(ret, a, b, formats, format_count, AVFilterFormats, fail);

    return ret;
fail:
    if (ret) {
        av_freep(&ret->refs);
        av_freep(&ret->formats);
    }
    av_freep(&ret);
    return NULL;
}

AVFilterFormats *ff_merge_samplerates(AVFilterFormats *a,
                                      AVFilterFormats *b)
{
    AVFilterFormats *ret = NULL;

    if (a == b) return a;

    if (a->format_count && b->format_count) {
        MERGE_FORMATS(ret, a, b, formats, format_count, AVFilterFormats, fail);
    } else if (a->format_count) {
        MERGE_REF(a, b, formats, AVFilterFormats, fail);
        ret = a;
    } else {
        MERGE_REF(b, a, formats, AVFilterFormats, fail);
        ret = b;
    }

    return ret;
fail:
    if (ret) {
        av_freep(&ret->refs);
        av_freep(&ret->formats);
    }
    av_freep(&ret);
    return NULL;
}

AVFilterChannelLayouts *ff_merge_channel_layouts(AVFilterChannelLayouts *a,
                                                 AVFilterChannelLayouts *b)
{
    AVFilterChannelLayouts *ret = NULL;

    if (a == b) return a;

    if (a->nb_channel_layouts && b->nb_channel_layouts) {
        MERGE_FORMATS(ret, a, b, channel_layouts, nb_channel_layouts,
                      AVFilterChannelLayouts, fail);
    } else if (a->nb_channel_layouts) {
        MERGE_REF(a, b, channel_layouts, AVFilterChannelLayouts, fail);
        ret = a;
    } else {
        MERGE_REF(b, a, channel_layouts, AVFilterChannelLayouts, fail);
        ret = b;
    }

    return ret;
fail:
    if (ret) {
        av_freep(&ret->refs);
        av_freep(&ret->channel_layouts);
    }
    av_freep(&ret);
    return NULL;
}

int ff_fmt_is_in(int fmt, const int *fmts)
{
    const int *p;

<<<<<<< HEAD
    for (p = fmts; *p != -1; p++) {
=======
    for (p = fmts; *p != AV_PIX_FMT_NONE; p++) {
>>>>>>> 716d413c
        if (fmt == *p)
            return 1;
    }
    return 0;
}

#define COPY_INT_LIST(list_copy, list, type) {                          \
    int count = 0;                                                      \
    if (list)                                                           \
        for (count = 0; list[count] != -1; count++)                     \
            ;                                                           \
    list_copy = av_calloc(count+1, sizeof(type));                       \
    if (list_copy) {                                                    \
        memcpy(list_copy, list, sizeof(type) * count);                  \
        list_copy[count] = -1;                                          \
    }                                                                   \
}

int *ff_copy_int_list(const int * const list)
{
    int *ret = NULL;
    COPY_INT_LIST(ret, list, int);
    return ret;
}

int64_t *ff_copy_int64_list(const int64_t * const list)
{
    int64_t *ret = NULL;
    COPY_INT_LIST(ret, list, int64_t);
    return ret;
}

#define MAKE_FORMAT_LIST(type, field, count_field)                      \
    type *formats;                                                      \
    int count = 0;                                                      \
    if (fmts)                                                           \
        for (count = 0; fmts[count] != -1; count++)                     \
            ;                                                           \
    formats = av_mallocz(sizeof(*formats));                             \
    if (!formats) return NULL;                                          \
    formats->count_field = count;                                       \
    if (count) {                                                        \
        formats->field = av_malloc(sizeof(*formats->field)*count);      \
        if (!formats->field) {                                          \
            av_free(formats);                                           \
            return NULL;                                                \
        }                                                               \
    }

AVFilterFormats *ff_make_format_list(const int *fmts)
{
    MAKE_FORMAT_LIST(AVFilterFormats, formats, format_count);
    while (count--)
        formats->formats[count] = fmts[count];

    return formats;
}

AVFilterChannelLayouts *avfilter_make_format64_list(const int64_t *fmts)
{
    MAKE_FORMAT_LIST(AVFilterChannelLayouts,
                     channel_layouts, nb_channel_layouts);
    if (count)
        memcpy(formats->channel_layouts, fmts,
               sizeof(*formats->channel_layouts) * count);

    return formats;
}

#define ADD_FORMAT(f, fmt, type, list, nb)                  \
do {                                                        \
    type *fmts;                                             \
                                                            \
    if (!(*f) && !(*f = av_mallocz(sizeof(**f))))           \
        return AVERROR(ENOMEM);                             \
                                                            \
    fmts = av_realloc((*f)->list,                           \
                      sizeof(*(*f)->list) * ((*f)->nb + 1));\
    if (!fmts)                                              \
        return AVERROR(ENOMEM);                             \
                                                            \
    (*f)->list = fmts;                                      \
    (*f)->list[(*f)->nb++] = fmt;                           \
    return 0;                                               \
} while (0)

int ff_add_format(AVFilterFormats **avff, int64_t fmt)
{
    ADD_FORMAT(avff, fmt, int, formats, format_count);
}

int ff_add_channel_layout(AVFilterChannelLayouts **l, uint64_t channel_layout)
{
    ADD_FORMAT(l, channel_layout, uint64_t, channel_layouts, nb_channel_layouts);
}

AVFilterFormats *ff_all_formats(enum AVMediaType type)
{
    AVFilterFormats *ret = NULL;
    int fmt;
    int num_formats = type == AVMEDIA_TYPE_VIDEO ? AV_PIX_FMT_NB    :
                      type == AVMEDIA_TYPE_AUDIO ? AV_SAMPLE_FMT_NB : 0;

    for (fmt = 0; fmt < num_formats; fmt++)
        if ((type != AVMEDIA_TYPE_VIDEO) ||
            (type == AVMEDIA_TYPE_VIDEO && !(av_pix_fmt_descriptors[fmt].flags & PIX_FMT_HWACCEL)))
            ff_add_format(&ret, fmt);

    return ret;
}

const int64_t avfilter_all_channel_layouts[] = {
#include "all_channel_layouts.inc"
    -1
};

// AVFilterFormats *avfilter_make_all_channel_layouts(void)
// {
//     return avfilter_make_format64_list(avfilter_all_channel_layouts);
// }

AVFilterFormats *ff_planar_sample_fmts(void)
{
    AVFilterFormats *ret = NULL;
    int fmt;

    for (fmt = 0; fmt < AV_SAMPLE_FMT_NB; fmt++)
        if (av_sample_fmt_is_planar(fmt))
            ff_add_format(&ret, fmt);

    return ret;
}

AVFilterFormats *ff_all_samplerates(void)
{
    AVFilterFormats *ret = av_mallocz(sizeof(*ret));
    return ret;
}

AVFilterChannelLayouts *ff_all_channel_layouts(void)
{
    AVFilterChannelLayouts *ret = av_mallocz(sizeof(*ret));
    return ret;
}

#define FORMATS_REF(f, ref)                                          \
do {                                                                 \
    *ref = f;                                                        \
    f->refs = av_realloc(f->refs, sizeof(*f->refs) * ++f->refcount); \
    f->refs[f->refcount-1] = ref;                                    \
} while (0)

void ff_channel_layouts_ref(AVFilterChannelLayouts *f, AVFilterChannelLayouts **ref)
{
    FORMATS_REF(f, ref);
}

void ff_formats_ref(AVFilterFormats *f, AVFilterFormats **ref)
{
    FORMATS_REF(f, ref);
}

#define FIND_REF_INDEX(ref, idx)            \
do {                                        \
    int i;                                  \
    for (i = 0; i < (*ref)->refcount; i ++) \
        if((*ref)->refs[i] == ref) {        \
            idx = i;                        \
            break;                          \
        }                                   \
} while (0)

#define FORMATS_UNREF(ref, list)                                   \
do {                                                               \
    int idx = -1;                                                  \
                                                                   \
    if (!*ref)                                                     \
        return;                                                    \
                                                                   \
    FIND_REF_INDEX(ref, idx);                                      \
                                                                   \
    if (idx >= 0)                                                  \
        memmove((*ref)->refs + idx, (*ref)->refs + idx + 1,        \
            sizeof(*(*ref)->refs) * ((*ref)->refcount - idx - 1)); \
                                                                   \
    if(!--(*ref)->refcount) {                                      \
        av_free((*ref)->list);                                     \
        av_free((*ref)->refs);                                     \
        av_free(*ref);                                             \
    }                                                              \
    *ref = NULL;                                                   \
} while (0)

void ff_formats_unref(AVFilterFormats **ref)
{
    FORMATS_UNREF(ref, formats);
}

void ff_channel_layouts_unref(AVFilterChannelLayouts **ref)
{
    FORMATS_UNREF(ref, channel_layouts);
}

#define FORMATS_CHANGEREF(oldref, newref)       \
do {                                            \
    int idx = -1;                               \
                                                \
    FIND_REF_INDEX(oldref, idx);                \
                                                \
    if (idx >= 0) {                             \
        (*oldref)->refs[idx] = newref;          \
        *newref = *oldref;                      \
        *oldref = NULL;                         \
    }                                           \
} while (0)

void ff_channel_layouts_changeref(AVFilterChannelLayouts **oldref,
                                  AVFilterChannelLayouts **newref)
{
    FORMATS_CHANGEREF(oldref, newref);
}

void ff_formats_changeref(AVFilterFormats **oldref, AVFilterFormats **newref)
{
    FORMATS_CHANGEREF(oldref, newref);
}

#define SET_COMMON_FORMATS(ctx, fmts, in_fmts, out_fmts, ref, list) \
{                                                                   \
    int count = 0, i;                                               \
                                                                    \
    for (i = 0; i < ctx->nb_inputs; i++) {                          \
        if (ctx->inputs[i] && !ctx->inputs[i]->out_fmts) {          \
            ref(fmts, &ctx->inputs[i]->out_fmts);                   \
            count++;                                                \
        }                                                           \
    }                                                               \
    for (i = 0; i < ctx->nb_outputs; i++) {                         \
        if (ctx->outputs[i] && !ctx->outputs[i]->in_fmts) {         \
            ref(fmts, &ctx->outputs[i]->in_fmts);                   \
            count++;                                                \
        }                                                           \
    }                                                               \
                                                                    \
    if (!count) {                                                   \
        av_freep(&fmts->list);                                      \
        av_freep(&fmts->refs);                                      \
        av_freep(&fmts);                                            \
    }                                                               \
}

void ff_set_common_channel_layouts(AVFilterContext *ctx,
                                   AVFilterChannelLayouts *layouts)
{
    SET_COMMON_FORMATS(ctx, layouts, in_channel_layouts, out_channel_layouts,
                       ff_channel_layouts_ref, channel_layouts);
}

void ff_set_common_samplerates(AVFilterContext *ctx,
                               AVFilterFormats *samplerates)
{
    SET_COMMON_FORMATS(ctx, samplerates, in_samplerates, out_samplerates,
                       ff_formats_ref, formats);
}

/**
 * A helper for query_formats() which sets all links to the same list of
 * formats. If there are no links hooked to this filter, the list of formats is
 * freed.
 */
void ff_set_common_formats(AVFilterContext *ctx, AVFilterFormats *formats)
{
    SET_COMMON_FORMATS(ctx, formats, in_formats, out_formats,
                       ff_formats_ref, formats);
}

int ff_default_query_formats(AVFilterContext *ctx)
{
    enum AVMediaType type = ctx->inputs  && ctx->inputs [0] ? ctx->inputs [0]->type :
                            ctx->outputs && ctx->outputs[0] ? ctx->outputs[0]->type :
                            AVMEDIA_TYPE_VIDEO;

    ff_set_common_formats(ctx, ff_all_formats(type));
    if (type == AVMEDIA_TYPE_AUDIO) {
        ff_set_common_channel_layouts(ctx, ff_all_channel_layouts());
        ff_set_common_samplerates(ctx, ff_all_samplerates());
    }

    return 0;
}

/* internal functions for parsing audio format arguments */

int ff_parse_pixel_format(enum PixelFormat *ret, const char *arg, void *log_ctx)
{
    char *tail;
    int pix_fmt = av_get_pix_fmt(arg);
    if (pix_fmt == PIX_FMT_NONE) {
        pix_fmt = strtol(arg, &tail, 0);
        if (*tail || (unsigned)pix_fmt >= PIX_FMT_NB) {
            av_log(log_ctx, AV_LOG_ERROR, "Invalid pixel format '%s'\n", arg);
            return AVERROR(EINVAL);
        }
    }
    *ret = pix_fmt;
    return 0;
}

int ff_parse_sample_format(int *ret, const char *arg, void *log_ctx)
{
    char *tail;
    int sfmt = av_get_sample_fmt(arg);
    if (sfmt == AV_SAMPLE_FMT_NONE) {
        sfmt = strtol(arg, &tail, 0);
        if (*tail || (unsigned)sfmt >= AV_SAMPLE_FMT_NB) {
            av_log(log_ctx, AV_LOG_ERROR, "Invalid sample format '%s'\n", arg);
            return AVERROR(EINVAL);
        }
    }
    *ret = sfmt;
    return 0;
}

int ff_parse_time_base(AVRational *ret, const char *arg, void *log_ctx)
{
    AVRational r;
    if(av_parse_ratio(&r, arg, INT_MAX, 0, log_ctx) < 0 ||r.num<=0  ||r.den<=0) {
        av_log(log_ctx, AV_LOG_ERROR, "Invalid time base '%s'\n", arg);
        return AVERROR(EINVAL);
    }
    *ret = r;
    return 0;
}

int ff_parse_sample_rate(int *ret, const char *arg, void *log_ctx)
{
    char *tail;
    double srate = av_strtod(arg, &tail);
    if (*tail || srate < 1 || (int)srate != srate || srate > INT_MAX) {
        av_log(log_ctx, AV_LOG_ERROR, "Invalid sample rate '%s'\n", arg);
        return AVERROR(EINVAL);
    }
    *ret = srate;
    return 0;
}

int ff_parse_channel_layout(int64_t *ret, const char *arg, void *log_ctx)
{
    char *tail;
    int64_t chlayout = av_get_channel_layout(arg);
    if (chlayout == 0) {
        chlayout = strtol(arg, &tail, 10);
        if (*tail || chlayout == 0) {
            av_log(log_ctx, AV_LOG_ERROR, "Invalid channel layout '%s'\n", arg);
            return AVERROR(EINVAL);
        }
    }
    *ret = chlayout;
    return 0;
}

#ifdef TEST

#undef printf

int main(void)
{
    const int64_t *cl;
    char buf[512];

    for (cl = avfilter_all_channel_layouts; *cl != -1; cl++) {
        av_get_channel_layout_string(buf, sizeof(buf), -1, *cl);
        printf("%s\n", buf);
    }

    return 0;
}

#endif
<|MERGE_RESOLUTION|>--- conflicted
+++ resolved
@@ -164,11 +164,7 @@
 {
     const int *p;
 
-<<<<<<< HEAD
     for (p = fmts; *p != -1; p++) {
-=======
-    for (p = fmts; *p != AV_PIX_FMT_NONE; p++) {
->>>>>>> 716d413c
         if (fmt == *p)
             return 1;
     }
@@ -462,13 +458,13 @@
 
 /* internal functions for parsing audio format arguments */
 
-int ff_parse_pixel_format(enum PixelFormat *ret, const char *arg, void *log_ctx)
+int ff_parse_pixel_format(enum AVPixelFormat *ret, const char *arg, void *log_ctx)
 {
     char *tail;
     int pix_fmt = av_get_pix_fmt(arg);
-    if (pix_fmt == PIX_FMT_NONE) {
+    if (pix_fmt == AV_PIX_FMT_NONE) {
         pix_fmt = strtol(arg, &tail, 0);
-        if (*tail || (unsigned)pix_fmt >= PIX_FMT_NB) {
+        if (*tail || (unsigned)pix_fmt >= AV_PIX_FMT_NB) {
             av_log(log_ctx, AV_LOG_ERROR, "Invalid pixel format '%s'\n", arg);
             return AVERROR(EINVAL);
         }
